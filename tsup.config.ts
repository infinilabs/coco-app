--- conflicted
+++ resolved
@@ -67,11 +67,7 @@
 
     const packageJson = {
       name: "@infinilabs/search-chat",
-<<<<<<< HEAD
-      version: "1.1.13",
-=======
       version: "1.1.14",
->>>>>>> bff86c32
       main: "index.js",
       module: "index.js",
       type: "module",
