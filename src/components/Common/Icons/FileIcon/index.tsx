import { FC, useMemo } from "react";
import clsx from "clsx";
import {
  FileExcelFilled,
  FileImageFilled,
  FileMarkdownFilled,
  FilePdfFilled,
  FilePptFilled,
  FileTextFilled,
  FileWordFilled,
  FileZipFilled,
} from "@ant-design/icons";

import AudioIcon from "./AudioIcon";
import VideoIcon from "./VideoIcon";
<<<<<<< HEAD

=======
import { FC, useMemo } from "react";
import clsx from "clsx";
>>>>>>> b3aff2b3

interface FileIconProps {
  extname: string;
  className?: string;
}

const FileIcon: FC<FileIconProps> = (props) => {
  const { extname, className } = props;

  const presetFileIcons = [
    {
      icon: <FileExcelFilled />,
      color: "#22b35e",
      extnames: ["xlsx", "xls", "csv", "xlsm", "xltx", "xltm", "xlsb"],
    },
    {
      icon: <FileImageFilled />,
      color: "#13c2c2",
      extnames: [
        "png",
        "jpg",
        "jpeg",
        "gif",
        "bmp",
        "webp",
        "svg",
        "ico",
        "tiff",
        "raw",
        "heic",
        "psd",
        "ai",
      ],
    },
    {
      icon: <FileMarkdownFilled />,
      color: "#722ed1",
      extnames: ["md", "mdx", "markdown", "mdown", "mkd", "mkdn"],
    },
    {
      icon: <FilePdfFilled />,
      color: "#ff4d4f",
      extnames: ["pdf", "xps", "oxps"],
    },
    {
      icon: <FilePptFilled />,
      color: "#d04423",
      extnames: [
        "ppt",
        "pptx",
        "pps",
        "ppsx",
        "pot",
        "potx",
        "pptm",
        "potm",
        "ppsm",
      ],
    },
    {
      icon: <FileWordFilled />,
      color: "#1677ff",
      extnames: ["doc", "docx", "dot", "dotx", "docm", "dotm", "rtf", "odt"],
    },
    {
      icon: <FileZipFilled />,
      color: "#fab714",
      extnames: [
        "zip",
        "rar",
        "7z",
        "tar",
        "gz",
        "bz2",
        "xz",
        "tgz",
        "iso",
        "dmg",
      ],
    },
    {
      icon: <VideoIcon />,
      color: "#7b61ff",
      extnames: [
        "mp4",
        "avi",
        "mov",
        "wmv",
        "flv",
        "mkv",
        "webm",
        "m4v",
        "mpeg",
        "mpg",
        "3gp",
        "rmvb",
        "ts",
      ],
    },
    {
      icon: <AudioIcon />,
      color: "#eb2f96",
      extnames: [
        "mp3",
        "wav",
        "flac",
        "ape",
        "aac",
        "ogg",
        "wma",
        "m4a",
        "opus",
        "ac3",
        "mid",
        "midi",
      ],
    },
  ];

  const [icon, iconColor] = useMemo(() => {
    for (const item of presetFileIcons) {
      const { icon, color, extnames } = item;

      if (extnames.includes(extname)) {
        return [icon, color];
      }
    }

    return [<FileTextFilled key="defaultIcon" />, "#8c8c8c"];
  }, [extname]);

  return (
    <div className={clsx("text-3xl", className)} style={{ color: iconColor }}>
      {icon}
    </div>
  );
};

export default FileIcon;<|MERGE_RESOLUTION|>--- conflicted
+++ resolved
@@ -1,5 +1,3 @@
-import { FC, useMemo } from "react";
-import clsx from "clsx";
 import {
   FileExcelFilled,
   FileImageFilled,
@@ -13,12 +11,8 @@
 
 import AudioIcon from "./AudioIcon";
 import VideoIcon from "./VideoIcon";
-<<<<<<< HEAD
-
-=======
 import { FC, useMemo } from "react";
 import clsx from "clsx";
->>>>>>> b3aff2b3
 
 interface FileIconProps {
   extname: string;
