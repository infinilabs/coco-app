--- conflicted
+++ resolved
@@ -18,12 +18,7 @@
 import { useTranslation } from "react-i18next";
 
 import VisibleKey from "../VisibleKey";
-<<<<<<< HEAD
-import { useKeyPress } from "ahooks";
-=======
-import { HISTORY_PANEL_ID } from "@/constants";
 import { Chat } from "@/components/Assistant/types";
->>>>>>> de89ad8d
 
 dayjs.extend(isSameOrAfter);
 
