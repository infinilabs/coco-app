--- conflicted
+++ resolved
@@ -1,5 +1,4 @@
 import { useEffect, useRef, useState } from "react";
-<<<<<<< HEAD
 import {
   CircleAlert,
   Bolt,
@@ -8,9 +7,6 @@
   UserRoundPen,
 } from "lucide-react";
 
-=======
-import { CircleAlert, Bolt, X } from "lucide-react";
->>>>>>> 711f7cf5
 import { isTauri } from "@tauri-apps/api/core";
 import { open } from "@tauri-apps/plugin-shell";
 
@@ -144,7 +140,6 @@
       (item: any) => item._source.category === name
     );
     const icons = result?._source?.assets?.icons || {};
-<<<<<<< HEAD
     console.log(11111, icons, name, _source.icon, icons[_source.icon]);
     return icons[_source.icon] || WebImg;
   }
@@ -157,9 +152,6 @@
     setSourceData({
       name,
     });
-=======
-    return icons[_source.icon] || _source.icon;
->>>>>>> 711f7cf5
   }
 
   return (
