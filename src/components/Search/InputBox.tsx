import { ArrowBigLeft, Search, Send, Brain } from "lucide-react";
import { useCallback, useEffect, useRef, useState } from "react";
import { useTranslation } from "react-i18next";
import clsx from "clsx";

import ChatSwitch from "@/components/Common/ChatSwitch";
import AutoResizeTextarea from "./AutoResizeTextarea";
import { useChatStore } from "@/stores/chatStore";
import StopIcon from "@/icons/Stop";
import { useAppStore } from "@/stores/appStore";
import { useSearchStore } from "@/stores/searchStore";
import { metaOrCtrlKey } from "@/utils/keyboardUtils";
import SearchPopover from "./SearchPopover";
import { DataSource } from "@/components/Assistant/types";
import AudioRecording from "../AudioRecording";

interface ChatInputProps {
  onSend: (message: string) => void;
  disabled: boolean;
  disabledChange: () => void;
  changeMode?: (isChatMode: boolean) => void;
  isChatMode: boolean;
  inputValue: string;
  changeInput: (val: string) => void;
  reconnect: () => void;
  isSearchActive: boolean;
  setIsSearchActive: () => void;
  isDeepThinkActive: boolean;
  setIsDeepThinkActive: () => void;
  isChatPage?: boolean;
  getDataSourcesByServer: (serverId: string) => Promise<DataSource[]>;
  setupWindowFocusListener: (callback: () => void) => Promise<() => void>;
  hideCoco: () => void;
  checkScreenPermission: () => Promise<boolean>;
  requestScreenPermission: () => void;
  getScreenMonitors: () => Promise<any[]>;
  getScreenWindows: () => Promise<any[]>;
  captureMonitorScreenshot: (id: number) => Promise<string>;
  captureWindowScreenshot: (id: number) => Promise<string>;
  openFileDialog: (options: {
    multiple: boolean;
  }) => Promise<string | string[] | null>;
  getFileMetadata: (path: string) => Promise<any>;
  getFileIcon: (path: string, size: number) => Promise<string>;
  hasModules?: string[];
  searchPlaceholder?: string;
  chatPlaceholder?: string;
}

export default function ChatInput({
  onSend,
  disabled,
  changeMode,
  isChatMode,
  inputValue,
  changeInput,
  disabledChange,
  reconnect,
  isSearchActive,
  setIsSearchActive,
  isDeepThinkActive,
  setIsDeepThinkActive,
  isChatPage = false,
  getDataSourcesByServer,
  setupWindowFocusListener,
  hideCoco,
<<<<<<< HEAD
  // checkScreenPermission,
  // requestScreenPermission,
  // getScreenMonitors,
  // getScreenWindows,
  // captureMonitorScreenshot,
  // captureWindowScreenshot,
  // openFileDialog,
  // getFileMetadata,
  // getFileIcon,
  hasModules,
  searchPlaceholder,
  chatPlaceholder,
}: ChatInputProps) {
=======
}: // checkScreenPermission,
// requestScreenPermission,
// getScreenMonitors,
// getScreenWindows,
// captureMonitorScreenshot,
// captureWindowScreenshot,
// openFileDialog,
// getFileMetadata,
// getFileIcon,
ChatInputProps) {
>>>>>>> c7e547b5
  const { t } = useTranslation();

  const showTooltip = useAppStore(
    (state: { showTooltip: boolean }) => state.showTooltip
  );

  const isPinned = useAppStore((state) => state.isPinned);

  const sourceData = useSearchStore(
    (state: { sourceData: any }) => state.sourceData
  );
  const setSourceData = useSearchStore(
    (state: { setSourceData: any }) => state.setSourceData
  );

  useEffect(() => {
    return () => {
      changeInput("");
      setSourceData(undefined);
      setIsCommandPressed(false);
      pressedKeys.clear();
    };
  }, []);

  const inputRef = useRef<HTMLInputElement>(null);
  const textareaRef = useRef<{ reset: () => void; focus: () => void }>(null);

  const { curChatEnd, connected } = useChatStore();

  const [isCommandPressed, setIsCommandPressed] = useState(false);

  const handleToggleFocus = useCallback(() => {
    if (isChatMode) {
      textareaRef.current?.focus();
    } else {
      inputRef.current?.focus();
    }
  }, [isChatMode, textareaRef, inputRef]);

  const handleSubmit = useCallback(() => {
    const trimmedValue = inputValue.trim();
    if (trimmedValue && !disabled) {
      changeInput("");
      onSend(trimmedValue);
    }
  }, [inputValue, disabled, onSend]);

  const pressedKeys = new Set<string>();

  const handleEscapeKey = useCallback(() => {
    if (inputValue) {
      changeInput("");
    } else if (!isPinned) {
      hideCoco();
    }
  }, [inputValue, isPinned]);

  const handleKeyDown = useCallback(
    (e: KeyboardEvent) => {
      // console.log("handleKeyDown", e.code, e.key);

      if (e.key === "Escape") {
        handleEscapeKey();
        return;
      }

      pressedKeys.add(e.key);

      if (e.key === metaOrCtrlKey()) {
        setIsCommandPressed(true);
      }

      if (pressedKeys.has(metaOrCtrlKey())) {
        // e.preventDefault();
        switch (e.code) {
          case "Comma":
            setIsCommandPressed(false);
            break;
          case "KeyI":
            handleToggleFocus();
            break;
          case "ArrowLeft":
            setSourceData(undefined);
            break;
          case "KeyM":
            console.log("KeyM");
            break;
          case "Enter":
            isChatMode && (curChatEnd ? handleSubmit() : disabledChange?.());
            break;
          case "KeyO":
            console.log("KeyO");
            break;
          case "KeyU":
            console.log("KeyU");
            break;
          case "KeyN":
            console.log("KeyN");
            break;
          case "KeyG":
            console.log("KeyG");
            break;
          default:
            break;
        }
      }
    },
    [
      handleToggleFocus,
      isChatMode,
      handleSubmit,
      setSourceData,
      setIsCommandPressed,
      disabledChange,
      curChatEnd,
    ]
  );

  const handleKeyUp = useCallback((e: KeyboardEvent) => {
    pressedKeys.delete(e.key);
    if (e.key === metaOrCtrlKey()) {
      setIsCommandPressed(false);
    }
  }, []);

  useEffect(() => {
    window.addEventListener("keydown", handleKeyDown);
    window.addEventListener("keyup", handleKeyUp);

    return () => {
      window.removeEventListener("keydown", handleKeyDown);
      window.removeEventListener("keyup", handleKeyUp);
    };
  }, [handleKeyDown, handleKeyUp]);

  useEffect(() => {
    let unlisten: (() => void) | undefined;

    setupWindowFocusListener(() => {
      if (isChatMode) {
        textareaRef.current?.focus();
      } else {
        inputRef.current?.focus();
      }
    }).then((unlistener) => {
      unlisten = unlistener;
    });

    return () => {
      unlisten?.();
    };
  }, [isChatMode]);

  const DeepThinkClick = () => {
    setIsDeepThinkActive();
  };

  return (
    <div className={`w-full relative`}>
      <div
        className={`p-2 flex items-center dark:text-[#D8D8D8] bg-[#ededed] dark:bg-[#202126] rounded transition-all relative overflow-hidden`}
      >
        <div className="flex flex-wrap gap-2 flex-1 items-center relative">
          {!isChatMode && !sourceData ? (
            <Search className="w-4 h-4 text-[#ccc] dark:text-[#d8d8d8]" />
          ) : !isChatMode && sourceData ? (
            <ArrowBigLeft
              className="w-4 h-4 text-[#ccc] dark:text-[#d8d8d8] cursor-pointer"
              onClick={() => setSourceData(undefined)}
            />
          ) : null}

          {isChatMode ? (
            <AutoResizeTextarea
              ref={textareaRef}
              input={inputValue}
              setInput={(value: string) => {
                changeInput(value);
              }}
              connected={connected}
              handleKeyDown={(e) => {
                if (e.key === "Enter") {
                  e.preventDefault();
                  handleSubmit();
                }
              }}
              chatPlaceholder={chatPlaceholder}
            />
          ) : (
            <input
              ref={inputRef}
              type="text"
              autoFocus
              autoComplete="off"
              autoCapitalize="none"
              spellCheck="false"
              className="text-base font-normal flex-1 outline-none min-w-[200px] text-[#333] dark:text-[#d8d8d8] placeholder-text-xs placeholder-[#999] dark:placeholder-gray-500 bg-transparent"
              placeholder={searchPlaceholder || t("search.input.searchPlaceholder")}
              value={inputValue}
              onChange={(e) => {
                onSend(e.target.value);
              }}
            />
          )}
          {showTooltip && isCommandPressed && !isChatMode && sourceData ? (
            <div
              className={`absolute left-0 w-4 h-4 flex items-center justify-center font-normal text-xs text-[#333] leading-[14px] bg-[#ccc] dark:bg-[#6B6B6B] rounded-md shadow-[-6px_0px_6px_2px_#ededed] dark:shadow-[-6px_0px_6px_2px_#202126]`}
            >
              ←
            </div>
          ) : null}
          {showTooltip && isCommandPressed ? (
            <div
              className={`absolute ${
                !isChatMode && sourceData ? "left-7" : ""
              } w-4 h-4 flex items-center justify-center font-normal text-xs text-[#333] leading-[14px] bg-[#ccc] dark:bg-[#6B6B6B] rounded-md shadow-[-6px_0px_6px_2px_#ededed] dark:shadow-[-6px_0px_6px_2px_#202126]`}
            >
              I
            </div>
          ) : null}
        </div>

        <AudioRecording
          key={isChatMode ? "chat" : "search"}
          onChange={(text) => {
            changeInput(inputValue + text);
          }}
        />

        {isChatMode && curChatEnd ? (
          <button
            className={`ml-1 p-1 ${
              inputValue
                ? "bg-[#0072FF]"
                : "bg-[#E4E5F0] dark:bg-[rgb(84,84,84)]"
            } rounded-full transition-colors`}
            type="submit"
            onClick={() => onSend(inputValue.trim())}
          >
            <Send className="w-4 h-4 text-white" />
          </button>
        ) : null}
        {isChatMode && !curChatEnd ? (
          <button
            className={`ml-1 px-1 bg-[#0072FF] rounded-full transition-colors`}
            type="submit"
            onClick={() => disabledChange()}
          >
            <StopIcon
              size={16}
              className="w-4 h-4 text-white"
              aria-label="Stop message"
            />
          </button>
        ) : null}

        {showTooltip && isChatMode && isCommandPressed ? (
          <div
            className={`absolute right-10 w-4 h-4 flex items-center justify-center font-normal text-xs text-[#333] leading-[14px] bg-[#ccc] dark:bg-[#6B6B6B] rounded-md shadow-[-6px_0px_6px_2px_#fff] dark:shadow-[-6px_0px_6px_2px_#000]`}
          >
            M
          </div>
        ) : null}

        {showTooltip && isChatMode && isCommandPressed ? (
          <div
            className={`absolute right-3 w-4 h-4 flex items-end justify-center font-normal text-xs text-[#333] leading-[14px] bg-[#ccc] dark:bg-[#6B6B6B] rounded-md shadow-[-6px_0px_6px_2px_#fff] dark:shadow-[-6px_0px_6px_2px_#000]`}
          >
            ↩︎
          </div>
        ) : null}

        {!connected && isChatMode ? (
          <div className="absolute top-0 right-0 bottom-0 left-0 px-2 py-4 bg-red-500/10 rounded-md font-normal text-xs text-gray-400 flex items-center gap-4">
            {t("search.input.connectionError")}
            <div
              className="w-[96px] h-[24px] bg-[#0061FF] rounded-[12px] font-normal text-xs text-white flex items-center justify-center cursor-pointer"
              onClick={reconnect}
            >
              {t("search.input.reconnect")}
            </div>
          </div>
        ) : null}
      </div>

      <div
        data-tauri-drag-region
        className="flex justify-between items-center py-2"
      >
        {isChatMode ? (
          <div className="flex gap-2 text-sm text-[#333] dark:text-[#d8d8d8]">
            {/* <InputExtra
              checkScreenPermission={checkScreenPermission}
              requestScreenPermission={requestScreenPermission}
              getScreenMonitors={getScreenMonitors}
              getScreenWindows={getScreenWindows}
              captureMonitorScreenshot={captureMonitorScreenshot}
              captureWindowScreenshot={captureWindowScreenshot}
              openFileDialog={openFileDialog}
              getFileMetadata={getFileMetadata}
              getFileIcon={getFileIcon}
            /> */}

            <button
              className={clsx(
                "flex items-center gap-1 p-1 h-6 rounded-lg transition hover:bg-[#EDEDED] dark:hover:bg-[#202126]",
                {
                  "!bg-[rgba(0,114,255,0.3)]": isDeepThinkActive,
                }
              )}
              onClick={DeepThinkClick}
            >
              <Brain
                className={`size-4 ${
                  isDeepThinkActive
                    ? "text-[#0072FF] dark:text-[#0072FF]"
                    : "text-[#333] dark:text-white"
                }`}
              />
              {isDeepThinkActive && (
                <span
                  className={
                    isDeepThinkActive ? "text-[#0072FF]" : "dark:text-white"
                  }
                >
                  {t("search.input.deepThink")}
                </span>
              )}
            </button>

            <SearchPopover
              isSearchActive={isSearchActive}
              setIsSearchActive={setIsSearchActive}
              getDataSourcesByServer={getDataSourcesByServer}
            />
          </div>
        ) : (
          <div
            data-tauri-drag-region
            className="w-28 flex gap-2 relative"
          ></div>
        )}

        {isChatPage || hasModules?.length !==2  ? null : (
          <div className="relative w-16 flex justify-end items-center">
            {showTooltip && isCommandPressed ? (
              <div
                className={`absolute left-1 z-10 w-4 h-4 flex items-center justify-center font-normal text-xs text-[#333] leading-[14px] bg-[#ccc] dark:bg-[#6B6B6B] rounded-md shadow-[-6px_0px_6px_2px_#fff] dark:shadow-[-6px_0px_6px_2px_#000]`}
              >
                S
              </div>
            ) : null}
            <ChatSwitch
              isChatMode={isChatMode}
              onChange={(value: boolean) => {
                value && disabledChange();
                changeMode && changeMode(value);
                setSourceData(undefined);
              }}
            />
          </div>
        )}
      </div>
    </div>
  );
}<|MERGE_RESOLUTION|>--- conflicted
+++ resolved
@@ -12,7 +12,7 @@
 import { metaOrCtrlKey } from "@/utils/keyboardUtils";
 import SearchPopover from "./SearchPopover";
 import { DataSource } from "@/components/Assistant/types";
-import AudioRecording from "../AudioRecording";
+// import AudioRecording from "../AudioRecording";
 
 interface ChatInputProps {
   onSend: (message: string) => void;
@@ -27,6 +27,7 @@
   setIsSearchActive: () => void;
   isDeepThinkActive: boolean;
   setIsDeepThinkActive: () => void;
+  hasFeature?: string[];
   isChatPage?: boolean;
   getDataSourcesByServer: (serverId: string) => Promise<DataSource[]>;
   setupWindowFocusListener: (callback: () => void) => Promise<() => void>;
@@ -60,11 +61,11 @@
   setIsSearchActive,
   isDeepThinkActive,
   setIsDeepThinkActive,
+  hasFeature = ["think", "search"],
   isChatPage = false,
   getDataSourcesByServer,
   setupWindowFocusListener,
   hideCoco,
-<<<<<<< HEAD
   // checkScreenPermission,
   // requestScreenPermission,
   // getScreenMonitors,
@@ -78,18 +79,6 @@
   searchPlaceholder,
   chatPlaceholder,
 }: ChatInputProps) {
-=======
-}: // checkScreenPermission,
-// requestScreenPermission,
-// getScreenMonitors,
-// getScreenWindows,
-// captureMonitorScreenshot,
-// captureWindowScreenshot,
-// openFileDialog,
-// getFileMetadata,
-// getFileIcon,
-ChatInputProps) {
->>>>>>> c7e547b5
   const { t } = useTranslation();
 
   const showTooltip = useAppStore(
@@ -287,7 +276,9 @@
               autoCapitalize="none"
               spellCheck="false"
               className="text-base font-normal flex-1 outline-none min-w-[200px] text-[#333] dark:text-[#d8d8d8] placeholder-text-xs placeholder-[#999] dark:placeholder-gray-500 bg-transparent"
-              placeholder={searchPlaceholder || t("search.input.searchPlaceholder")}
+              placeholder={
+                searchPlaceholder || t("search.input.searchPlaceholder")
+              }
               value={inputValue}
               onChange={(e) => {
                 onSend(e.target.value);
@@ -312,12 +303,12 @@
           ) : null}
         </div>
 
-        <AudioRecording
+        {/* <AudioRecording
           key={isChatMode ? "chat" : "search"}
           onChange={(text) => {
             changeInput(inputValue + text);
           }}
-        />
+        /> */}
 
         {isChatMode && curChatEnd ? (
           <button
@@ -393,38 +384,42 @@
               getFileIcon={getFileIcon}
             /> */}
 
-            <button
-              className={clsx(
-                "flex items-center gap-1 p-1 h-6 rounded-lg transition hover:bg-[#EDEDED] dark:hover:bg-[#202126]",
-                {
-                  "!bg-[rgba(0,114,255,0.3)]": isDeepThinkActive,
-                }
-              )}
-              onClick={DeepThinkClick}
-            >
-              <Brain
-                className={`size-4 ${
-                  isDeepThinkActive
-                    ? "text-[#0072FF] dark:text-[#0072FF]"
-                    : "text-[#333] dark:text-white"
-                }`}
+            {hasFeature.includes("think") && (
+              <button
+                className={clsx(
+                  "flex items-center gap-1 p-1 h-6 rounded-lg transition hover:bg-[#EDEDED] dark:hover:bg-[#202126]",
+                  {
+                    "!bg-[rgba(0,114,255,0.3)]": isDeepThinkActive,
+                  }
+                )}
+                onClick={DeepThinkClick}
+              >
+                <Brain
+                  className={`size-4 ${
+                    isDeepThinkActive
+                      ? "text-[#0072FF] dark:text-[#0072FF]"
+                      : "text-[#333] dark:text-white"
+                  }`}
+                />
+                {isDeepThinkActive && (
+                  <span
+                    className={
+                      isDeepThinkActive ? "text-[#0072FF]" : "dark:text-white"
+                    }
+                  >
+                    {t("search.input.deepThink")}
+                  </span>
+                )}
+              </button>
+            )}
+
+            {hasFeature.includes("search") && (
+              <SearchPopover
+                isSearchActive={isSearchActive}
+                setIsSearchActive={setIsSearchActive}
+                getDataSourcesByServer={getDataSourcesByServer}
               />
-              {isDeepThinkActive && (
-                <span
-                  className={
-                    isDeepThinkActive ? "text-[#0072FF]" : "dark:text-white"
-                  }
-                >
-                  {t("search.input.deepThink")}
-                </span>
-              )}
-            </button>
-
-            <SearchPopover
-              isSearchActive={isSearchActive}
-              setIsSearchActive={setIsSearchActive}
-              getDataSourcesByServer={getDataSourcesByServer}
-            />
+            )}
           </div>
         ) : (
           <div
@@ -433,7 +428,7 @@
           ></div>
         )}
 
-        {isChatPage || hasModules?.length !==2  ? null : (
+        {isChatPage || hasModules?.length !== 2 ? null : (
           <div className="relative w-16 flex justify-end items-center">
             {showTooltip && isCommandPressed ? (
               <div
