--- conflicted
+++ resolved
@@ -11,14 +11,8 @@
 import { useSearchStore } from "@/stores/searchStore";
 import { metaOrCtrlKey } from "@/utils/keyboardUtils";
 import SearchPopover from "./SearchPopover";
-<<<<<<< HEAD
-import { DataSource } from "@/components/Assistant/types";
+import { DataSource } from "@/types/commands";
 // import AudioRecording from "../AudioRecording";
-=======
-import AudioRecording from "../AudioRecording";
-import { hide_coco } from "@/commands";
-import { DataSource } from "@/types/commands";
->>>>>>> d2eed4a1
 
 interface ChatInputProps {
   onSend: (message: string) => void;
@@ -37,10 +31,7 @@
   isChatPage?: boolean;
   getDataSourcesByServer: (serverId: string) => Promise<DataSource[]>;
   setupWindowFocusListener: (callback: () => void) => Promise<() => void>;
-<<<<<<< HEAD
-  hideCoco: () => void;
-=======
->>>>>>> d2eed4a1
+  hideCoco?: () => void;
   checkScreenPermission: () => Promise<boolean>;
   requestScreenPermission: () => void;
   getScreenMonitors: () => Promise<any[]>;
@@ -74,7 +65,6 @@
   isChatPage = false,
   getDataSourcesByServer,
   setupWindowFocusListener,
-<<<<<<< HEAD
   hideCoco,
   // checkScreenPermission,
   // requestScreenPermission,
@@ -89,18 +79,6 @@
   searchPlaceholder,
   chatPlaceholder,
 }: ChatInputProps) {
-=======
-}: // checkScreenPermission,
-// requestScreenPermission,
-// getScreenMonitors,
-// getScreenWindows,
-// captureMonitorScreenshot,
-// captureWindowScreenshot,
-// openFileDialog,
-// getFileMetadata,
-// getFileIcon,
-ChatInputProps) {
->>>>>>> d2eed4a1
   const { t } = useTranslation();
 
   const showTooltip = useAppStore(
@@ -154,7 +132,7 @@
     if (inputValue) {
       changeInput("");
     } else if (!isPinned) {
-      hide_coco();
+      hideCoco && hideCoco();
     }
   }, [inputValue, isPinned]);
 
