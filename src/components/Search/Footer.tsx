--- conflicted
+++ resolved
@@ -1,76 +1,58 @@
-import {ArrowDown01, Command, CornerDownLeft,} from "lucide-react";
-import {emit} from "@tauri-apps/api/event";
+import { ArrowDown01, Command, CornerDownLeft } from "lucide-react";
+import { emit } from "@tauri-apps/api/event";
 
 import logoImg from "@/assets/icon.svg";
 import source_default_img from "@/assets/images/source_default.png";
 import source_default_dark_img from "@/assets/images/source_default_dark.png";
-<<<<<<< HEAD
 import { useSearchStore } from "@/stores/searchStore";
 import { useAppStore } from "@/stores/appStore";
 import { useTheme } from "@/contexts/ThemeContext";
 import { useConnectStore } from "@/stores/connectStore";
 import { isMac } from "@/utils/keyboardUtils";
-=======
-import {useSearchStore} from "@/stores/searchStore";
-import {useAppStore} from "@/stores/appStore";
-import {useTheme} from "@/contexts/ThemeContext";
-import {useConnectStore} from "@/stores/connectStore";
->>>>>>> 08142ca1
-
 interface FooterProps {
-    isChat: boolean;
-    name?: string;
+  isChat: boolean;
+  name?: string;
 }
 
 export default function Footer({}: FooterProps) {
-<<<<<<< HEAD
   const sourceData = useSearchStore((state) => state.sourceData);
-=======
-    const sourceData = useSearchStore((state) => state.sourceData);
->>>>>>> 08142ca1
 
-    const connector_data = useConnectStore((state) => state.connector_data);
-    const datasourceData = useConnectStore((state) => state.datasourceData);
+  const connector_data = useConnectStore((state) => state.connector_data);
+  const datasourceData = useConnectStore((state) => state.datasourceData);
 
-    const endpoint_http = useAppStore((state) => state.endpoint_http);
+  const endpoint_http = useAppStore((state) => state.endpoint_http);
 
-    const {theme} = useTheme();
+  const { theme } = useTheme();
 
-    function findConnectorIcon(item: any) {
-        const id = item?.source?.id || "";
+  function findConnectorIcon(item: any) {
+    const id = item?.source?.id || "";
 
-        const result_source = datasourceData[endpoint_http]?.find(
-            (data: any) => data.id === id
-        );
+    const result_source = datasourceData[endpoint_http]?.find(
+      (data: any) => data.id === id
+    );
 
-        const connector_id = result_source?.connector?.id;
+    const connector_id = result_source?.connector?.id;
 
-        const result_connector = connector_data[endpoint_http]?.find(
-            (data: any) => data.id === connector_id
-        );
+    const result_connector = connector_data[endpoint_http]?.find(
+      (data: any) => data.id === connector_id
+    );
 
-        return result_connector;
+    return result_connector;
+  }
+
+  function getTypeIcon(item: any) {
+    const connectorSource = findConnectorIcon(item);
+    const icons = connectorSource?.icon;
+
+    if (!icons) {
+      return theme === "dark" ? source_default_dark_img : source_default_img;
     }
 
-    function getTypeIcon(item: any) {
-        const connectorSource = findConnectorIcon(item);
-        const icons = connectorSource?.icon;
-
-        if (!icons) {
-            return theme === "dark" ? source_default_dark_img : source_default_img;
-        }
-
-        if (icons?.startsWith("http://") || icons?.startsWith("https://")) {
-            return icons;
-        } else {
-            return endpoint_http + icons;
-        }
+    if (icons?.startsWith("http://") || icons?.startsWith("https://")) {
+      return icons;
+    } else {
+      return endpoint_http + icons;
     }
-
-    function openSetting() {
-        emit("open_settings", "");
-    }
-<<<<<<< HEAD
   }
 
   function openSetting() {
@@ -80,52 +62,35 @@
   return (
     <div
       data-tauri-drag-region
-      className="px-4 z-999 mx-[1px] h-10 absolute bottom-0 left-0 right-0 border-t border-gray-200 dark:border-gray-700 flex items-center justify-between rounded-xl rounded-t-none overflow-hidden"
+      className="px-4 z-999 mx-[1px] h-8 absolute bottom-0 left-0 right-0 border-t border-gray-200 dark:border-gray-700 flex items-center justify-between rounded-xl rounded-t-none overflow-hidden"
     >
       <div className="flex items-center">
         <div className="flex items-center space-x-2">
           {sourceData?.source?.name ? (
-            <img className="w-5 h-5" src={getTypeIcon(sourceData)} alt="icon" />
+            <img className="w-4 h-4" src={getTypeIcon(sourceData)} alt="icon" />
           ) : (
             <img
               src={logoImg}
-              className="w-5 h-5 cursor-pointer"
+              className="w-4 h-4 cursor-pointer"
               onClick={openSetting}
             />
           )}
           <span className="text-xs text-gray-500 dark:text-gray-400">
-            {sourceData?.source?.name || "Version 1.0.0"}
-=======
+            {sourceData?.source?.name || "v1.0.0"}
+          </span>
+        </div>
 
-    return (
-        <div data-tauri-drag-region
-             className="px-4 z-999 mx-[1px] h-8 absolute bottom-0 left-0 right-0 border-t border-gray-200 dark:border-gray-700 flex items-center justify-between rounded-xl rounded-t-none overflow-hidden"
-        >
-            <div className="flex items-center">
-                <div className="flex items-center space-x-2">
-                    {sourceData?.source?.name ? (
-                        <img className="w-4 h-4" src={getTypeIcon(sourceData)} alt="icon"/>
-                    ) : (
-                        <img src={logoImg} className="w-4 h-4 cursor-pointer" onClick={openSetting}/>
-                    )}
-                    <span className="text-xs text-gray-500 dark:text-gray-400">
-            {sourceData?.source?.name || "v1.0.0"}
->>>>>>> 08142ca1
-          </span>
-                </div>
-
-                {/* {name ? (
+        {/* {name ? (
           <div className="flex gap-2 items-center text-[#666] text-xs">
             <AppWindowMac className="w-5 h-5" /> {name}
           </div>
         ) : null} */}
-<<<<<<< HEAD
       </div>
 
       <div className="flex items-center gap-3">
-        <div className="gap-1 flex items-center text-[#666] dark:text-[#666] text-sm">
-          <span className="mr-1.5 ">Quick open</span>
-          <kbd className="docsearch-modal-footer-commands-key pr-1">
+        <div className="gap-1 flex items-center text-[#666] dark:text-[#666] text-xs">
+          <span className="mr-1.5 ">Select:</span>
+          <kbd className="coco-modal-footer-commands-key pr-1">
             {isMac ? (
               <Command className="w-3 h-3" />
             ) : (
@@ -134,31 +99,18 @@
               </span>
             )}
           </kbd>
-          <kbd className="docsearch-modal-footer-commands-key pr-1">
+          +
+          <kbd className="coco-modal-footer-commands-key pr-1">
             <ArrowDown01 className="w-3 h-3" />
           </kbd>
-=======
-            </div>
-
-            <div className="flex items-center gap-3">
-                <div className="gap-1 flex items-center text-[#666] dark:text-[#666] text-xs">
-                    <span className="mr-1.5 ">Select:</span>
-                    <kbd className="coco-modal-footer-commands-key pr-1">
-                        <Command className="w-3 h-3"/>
-                    </kbd>
-                    +
-                    <kbd className="coco-modal-footer-commands-key pr-1">
-                        <ArrowDown01 className="w-3 h-3"/>
-                    </kbd>
-                </div>
-                <div className="flex items-center text-[#666] dark:text-[#666] text-xs">
-                    <span className="mr-1.5 ">Open: </span>
-                    <kbd className="coco-modal-footer-commands-key pr-1">
-                        <CornerDownLeft className="w-3 h-3"/>
-                    </kbd>
-                </div>
-            </div>
->>>>>>> 08142ca1
         </div>
-    );
+        <div className="flex items-center text-[#666] dark:text-[#666] text-xs">
+          <span className="mr-1.5 ">Open: </span>
+          <kbd className="coco-modal-footer-commands-key pr-1">
+            <CornerDownLeft className="w-3 h-3" />
+          </kbd>
+        </div>
+      </div>
+    </div>
+  );
 }