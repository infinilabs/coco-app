--- conflicted
+++ resolved
@@ -79,16 +79,6 @@
 
   const handleKeyDown = useCallback(
     (e: KeyboardEvent) => {
-<<<<<<< HEAD
-=======
-      // console.log(
-      //   "handleKeyDown",
-      //   e.key,
-      //   showIndex,
-      //   e.key >= "0" && e.key <= "9" && showIndex
-      // );
-
->>>>>>> 6d8fa811
       if (!suggests.length || openPopover) return;
 
       if (e.key === "ArrowUp") {
