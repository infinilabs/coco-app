--- conflicted
+++ resolved
@@ -79,15 +79,11 @@
       //   baseURL: appStore.endpoint_http,
       // });
 
-<<<<<<< HEAD
-      const response: any = await invoke("query_coco_servers", {
+      const response: any = await invoke("query_coco_fusion", {
         from: 0,
         size: 10,
         queryStrings: { query: input },
       });
-=======
-      const response: any = await invoke("query_coco_fusion", { from: 0, size: 10,  queryStrings: { query: input }  });
->>>>>>> 08142ca1
       // failed_coco_servers documents
 
       console.log("_suggest", input, response);
