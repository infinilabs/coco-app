import React, { useState, useRef, useEffect, useCallback } from "react";
import { useInfiniteScroll } from "ahooks";
import { isTauri, invoke } from "@tauri-apps/api/core";
import { open } from "@tauri-apps/plugin-shell";

import { useSearchStore } from "@/stores/searchStore";
import { SearchHeader } from "./SearchHeader";
import noDataImg from "@/assets/coconut-tree.png";
import ItemIcon from "@/components/Common/Icons/ItemIcon";
import { metaOrCtrlKey } from "@/utils/keyboardUtils";

interface DocumentListProps {
  onSelectDocument: (id: string) => void;
  getDocDetail: (detail: any) => void;
  input: string;
  isChatMode: boolean;
  selectedId?: string;
}

const PAGE_SIZE = 20;

export const DocumentList: React.FC<DocumentListProps> = ({
  input,
  getDocDetail,
  isChatMode,
}) => {
  const sourceData = useSearchStore((state) => state.sourceData);

  const [selectedItem, setSelectedItem] = useState<number | null>(null);
  const [total, setTotal] = useState(0);
  const containerRef = useRef<HTMLDivElement>(null);
  const itemRefs = useRef<(HTMLDivElement | null)[]>([]);
  const [isKeyboardMode, setIsKeyboardMode] = useState(false);

  const { data, loading } = useInfiniteScroll(
    async (d) => {
      const from = d?.list?.length || 0;

      let queryStrings: any = {
        query: input,
        datasource: sourceData?.source?.id,
      };

      if (sourceData?.rich_categories) {
        queryStrings = {
          query: input,
          rich_category: sourceData?.rich_categories[0]?.key,
        };
      }

      try {
        const response: any = await invoke("query_coco_fusion", {
          from: from,
          size: PAGE_SIZE,
          queryStrings,
        });
        const list = response?.hits || [];
        const total = response?.total_hits || 0;

        // console.log("docs:", list, total);

        setTotal(total);

        return {
          list: list,
          hasMore: list.length === PAGE_SIZE,
        };
      } catch (error) {
        console.error("Failed to fetch documents:", error);
        return {
          list: d?.list || [],
          hasMore: false,
        };
      }
    },
    {
      target: containerRef,
      isNoMore: (d) => !d?.hasMore,
      reloadDeps: [input, JSON.stringify(sourceData)],
      onFinally: (data) => onFinally(data, containerRef),
    }
  );

  const onFinally = (data: any, ref: any) => {
    if (data?.page === 1) return;
    const parentRef = ref.current;
    if (!parentRef || selectedItem === null) return;

    const targetElement = itemRefs.current[selectedItem];
    if (!targetElement) return;

    requestAnimationFrame(() => {
      targetElement.scrollIntoView({
        behavior: "instant",
        block: "nearest",
      });
    });
  };

  const onMouseEnter = useCallback(
    (index: number, item: any) => {
      if (isKeyboardMode) return;
      getDocDetail(item);
      setSelectedItem(index);
    },
    [isKeyboardMode, getDocDetail]
  );

  useEffect(() => {
    setSelectedItem(null);
    setIsKeyboardMode(false);
  }, [isChatMode, input]);

  const handleOpenURL = async (url: string) => {
    if (!url) return;
    try {
      if (isTauri()) {
        await open(url);
        // console.log("URL opened in default browser");
      }
    } catch (error) {
      console.error("Failed to open URL:", error);
    }
  };

<<<<<<< HEAD
  const handleKeyDown = (e: KeyboardEvent) => {
    if (!data?.list?.length) return;

    if (e.key === "ArrowUp") {
      e.preventDefault();
      setSelectedItem((prev) => (prev === null || prev === 0 ? 0 : prev - 1));
    } else if (e.key === "ArrowDown") {
      e.preventDefault();
      setSelectedItem((prev) =>
        prev === null ? 0 : prev === data?.list?.length - 1 ? prev : prev + 1
      );
    } else if (e.key === metaOrCtrlKey()) {
      e.preventDefault();
    }
=======
  const handleKeyDown = useCallback(
    (e: KeyboardEvent) => {
      if (!data?.list?.length) return;

      if (e.key === "ArrowUp" || e.key === "ArrowDown") {
        e.preventDefault();
        setIsKeyboardMode(true);

        if (e.key === "ArrowUp") {
          setSelectedItem((prev) => {
            const newIndex = prev === null || prev === 0 ? 0 : prev - 1;
            getDocDetail(data.list[newIndex]?.document);
            return newIndex;
          });
        } else {
          setSelectedItem((prev) => {
            const newIndex =
              prev === null
                ? 0
                : prev === data.list.length - 1
                ? prev
                : prev + 1;
            getDocDetail(data.list[newIndex]?.document);
            return newIndex;
          });
        }
      } else if (e.key === "Meta") {
        e.preventDefault();
      }
>>>>>>> 08142ca1

      if (e.key === "Enter" && selectedItem !== null) {
        const item = data?.list?.[selectedItem];
        if (item?.url) {
          handleOpenURL(item?.url);
        }
      }
    },
    [data, selectedItem, getDocDetail]
  );

  useEffect(() => {
    const handleMouseMove = (e: MouseEvent) => {
      if (e.movementX !== 0 || e.movementY !== 0) {
        setIsKeyboardMode(false);
      }
    };

    window.addEventListener("mousemove", handleMouseMove);
    return () => {
      window.removeEventListener("mousemove", handleMouseMove);
    };
  }, []);

  useEffect(() => {
    window.addEventListener("keydown", handleKeyDown);

    return () => {
      window.removeEventListener("keydown", handleKeyDown);
    };
  }, [handleKeyDown]);

  useEffect(() => {
    if (selectedItem !== null && itemRefs.current[selectedItem]) {
      requestAnimationFrame(() => {
        itemRefs.current[selectedItem]?.scrollIntoView({
          behavior: "instant",
          block: "nearest",
        });
      });
    }
  }, [selectedItem]);

  return (
    <div className="w-[50%] border-r border-gray-200 dark:border-gray-700 flex flex-col h-full">
      <div className="px-2 flex-shrink-0">
        <SearchHeader total={total} />
      </div>

      <div
        ref={containerRef}
        className="flex-1 overflow-y-auto custom-scrollbar"
      >
        {data?.list.map((hit: any, index: number) => {
          const isSelected = selectedItem === index;
          const item = hit.document;
          return (
            <div
              key={item.id + index}
              ref={(el) => (itemRefs.current[index] = el)}
              onMouseEnter={() => onMouseEnter(index, item)}
              onClick={() => {
                if (item?.url) {
                  handleOpenURL(item?.url);
                }
              }}
              className={`w-full px-2 py-2.5 text-sm flex items-center gap-3 rounded-lg transition-colors cursor-pointer ${
                isSelected
                  ? "text-white bg-[#950599] hover:bg-[#950599]"
                  : "text-[#333] dark:text-[#d8d8d8]"
              }`}
            >
              <div className="flex gap-2 items-center flex-1 min-w-0">
                <ItemIcon item={item} />
                <span className={`text-sm truncate`}>{item?.title}</span>
              </div>
            </div>
          );
        })}

        {loading && (
          <div className="flex justify-center py-4">
            <span>Loading...</span>
          </div>
        )}

        {!loading && data?.list.length === 0 && (
          <div
            data-tauri-drag-region
            className="h-full w-full flex flex-col items-center"
          >
            <img src={noDataImg} alt="no-data" className="w-16 h-16 mt-24" />
            <div className="mt-4 text-sm text-[#999] dark:text-[#666]">
              No Results
            </div>
          </div>
        )}
      </div>
    </div>
  );
};<|MERGE_RESOLUTION|>--- conflicted
+++ resolved
@@ -123,22 +123,6 @@
     }
   };
 
-<<<<<<< HEAD
-  const handleKeyDown = (e: KeyboardEvent) => {
-    if (!data?.list?.length) return;
-
-    if (e.key === "ArrowUp") {
-      e.preventDefault();
-      setSelectedItem((prev) => (prev === null || prev === 0 ? 0 : prev - 1));
-    } else if (e.key === "ArrowDown") {
-      e.preventDefault();
-      setSelectedItem((prev) =>
-        prev === null ? 0 : prev === data?.list?.length - 1 ? prev : prev + 1
-      );
-    } else if (e.key === metaOrCtrlKey()) {
-      e.preventDefault();
-    }
-=======
   const handleKeyDown = useCallback(
     (e: KeyboardEvent) => {
       if (!data?.list?.length) return;
@@ -165,10 +149,9 @@
             return newIndex;
           });
         }
-      } else if (e.key === "Meta") {
+      } else if (e.key === metaOrCtrlKey()) {
         e.preventDefault();
       }
->>>>>>> 08142ca1
 
       if (e.key === "Enter" && selectedItem !== null) {
         const item = data?.list?.[selectedItem];
