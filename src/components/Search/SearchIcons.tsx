import { useSearchStore } from "@/stores/searchStore";
import { ChevronLeft, Search } from "lucide-react";

import FontIcon from "@/components/Common/Icons/FontIcon";
import { FC } from "react";
import lightDefaultIcon from "@/assets/images/source_default.png";
import darkDefaultIcon from "@/assets/images/source_default_dark.png";
import { useThemeStore } from "@/stores/themeStore";
import platformAdapter from "@/utils/platformAdapter";
import { navigateBack, visibleSearchBar } from "@/utils";
import VisibleKey from "../Common/VisibleKey";
import clsx from "clsx";

interface MultilevelWrapperProps {
  title?: string;
  icon?: string;
}

const MultilevelWrapper: FC<MultilevelWrapperProps> = (props) => {
  const { icon, title = "" } = props;
  const { isDark } = useThemeStore();

  const renderIcon = () => {
    if (!icon) {
      return <img src={isDark ? darkDefaultIcon : lightDefaultIcon} />;
    }

    if (icon.startsWith("font_")) {
      return <FontIcon name={icon} />;
    }

    return <img src={icon} />;
  };

  return (
    <div
      data-tauri-drag-region
      className={clsx(
        "flex items-center h-10 gap-1 px-2 border border-[#EDEDED] dark:border-[#202126] rounded-l-lg",
        {
          "justify-center": visibleSearchBar(),
          "w-[calc(100vw-16px)] rounded-r-lg": !visibleSearchBar(),
        }
      )}
    >
      <VisibleKey shortcut="backspace" onKeyPress={navigateBack}>
        <ChevronLeft
          className="size-5 text-[#ccc] dark:text-[#d8d8d8] cursor-pointer"
          onClick={navigateBack}
        />
      </VisibleKey>

      <div className="size-5 [&>*]:size-full">{renderIcon()}</div>

      <span className="text-sm whitespace-nowrap">{title}</span>
    </div>
  );
};

interface SearchIconsProps {
  lineCount: number;
  isChatMode: boolean;
  assistant?: any;
}

export default function SearchIcons({
  lineCount,
  isChatMode,
  assistant,
}: SearchIconsProps) {
  const {
    sourceData,
    goAskAi,
    visibleExtensionStore,
    visibleExtensionDetail,
    selectedExtension,
    viewExtensionOpened,
  } = useSearchStore();

  if (isChatMode) {
    return null;
  }

  const renderContent = () => {
    if (visibleExtensionStore) {
      if (visibleExtensionDetail && selectedExtension) {
        const { name, icon } = selectedExtension;

        return <MultilevelWrapper title={name} icon={icon} />;
      }

      return <MultilevelWrapper title="Extensions Store" icon="font_Store" />;
    }

    if (goAskAi && assistant) {
      const { name, icon } = assistant;

      return <MultilevelWrapper title={name} icon={icon} />;
    }

    if (sourceData) {
      const { source } = sourceData;
      const { name, icon } = source;

      return <MultilevelWrapper title={name} icon={icon} />;
    }

    if (viewExtensionOpened) {
      const name = viewExtensionOpened[0];
      const icon = viewExtensionOpened[1];

      const iconPath = icon ? platformAdapter.convertFileSrc(icon) : void 0;

      return <MultilevelWrapper title={name} icon={iconPath} />;
    }

    return (
<<<<<<< HEAD
      <div className="flex items-center justify-center pl-2 h-[42px] bg-[#ededed] dark:bg-[#202126]">
=======
      <div className="flex items-center justify-center pl-2 h-10 bg-[#ededed] dark:bg-[#202126]">
>>>>>>> 67c8c4bd
        <Search className="w-4 h-4 text-[#ccc] dark:text-[#d8d8d8]" />
      </div>
    );
  };

  if (lineCount === 1) {
    return renderContent();
  } else {
    return <div className="w-full flex items-center">{renderContent()}</div>;
  }
}<|MERGE_RESOLUTION|>--- conflicted
+++ resolved
@@ -115,11 +115,7 @@
     }
 
     return (
-<<<<<<< HEAD
-      <div className="flex items-center justify-center pl-2 h-[42px] bg-[#ededed] dark:bg-[#202126]">
-=======
       <div className="flex items-center justify-center pl-2 h-10 bg-[#ededed] dark:bg-[#202126]">
->>>>>>> 67c8c4bd
         <Search className="w-4 h-4 text-[#ccc] dark:text-[#d8d8d8]" />
       </div>
     );
