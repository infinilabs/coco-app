import { useCallback, useMemo } from "react";
import { Brain, Sparkles } from "lucide-react";
import clsx from "clsx";
import { useTranslation } from "react-i18next";

import SearchPopover from "./SearchPopover";
import MCPPopover from "./MCPPopover";
import ChatSwitch from "@/components/Common/ChatSwitch";
import Copyright from "@/components/Common/Copyright";
import type { DataSource } from "@/types/commands";
import platformAdapter from "@/utils/platformAdapter";
import { useConnectStore } from "@/stores/connectStore";
import VisibleKey from "@/components/Common/VisibleKey";
import { useShortcutsStore } from "@/stores/shortcutsStore";
import { useAppStore } from "@/stores/appStore";
import { useSearchStore } from "@/stores/searchStore";
import { useExtensionsStore } from "@/stores/extensionsStore";
import { parseSearchQuery, SearchQuery } from "@/utils";
// import InputUpload from "./InputUpload";
// import AiSummaryIcon from "@/components/Common/Icons/AiSummaryIcon";

interface InputControlsProps {
  isChatMode: boolean;
  isDeepThinkActive: boolean;
  setIsDeepThinkActive: () => void;
  isSearchActive: boolean;
  setIsSearchActive: () => void;
  isMCPActive: boolean;
  setIsMCPActive: () => void;
  isChatPage?: boolean;
  hasModules?: string[];
  searchPlaceholder?: string;
  chatPlaceholder?: string;
  changeMode?: (isChatMode: boolean) => void;
  checkScreenPermission: () => Promise<boolean>;
  requestScreenPermission: () => void;
  getScreenMonitors: () => Promise<any[]>;
  getScreenWindows: () => Promise<any[]>;
  captureMonitorScreenshot: (id: number) => Promise<string>;
  captureWindowScreenshot: (id: number) => Promise<string>;
  openFileDialog: (options: {
    multiple: boolean;
  }) => Promise<string | string[] | null>;
  getFileMetadata: (path: string) => Promise<any>;
  getFileIcon: (path: string, size: number) => Promise<string>;
}

const InputControls = ({
  isChatMode,
  isDeepThinkActive,
  setIsDeepThinkActive,
  isSearchActive,
  setIsSearchActive,
  isMCPActive,
  setIsMCPActive,
  isChatPage,
  hasModules,
  changeMode,
}: // checkScreenPermission,
// requestScreenPermission,
// getScreenMonitors,
// getScreenWindows,
// captureWindowScreenshot,
// captureMonitorScreenshot,
// openFileDialog,
// getFileMetadata,
// getFileIcon,
InputControlsProps) => {
  const { t } = useTranslation();

  const isTauri = useAppStore((state) => state.isTauri);

  const { currentAssistant } = useConnectStore();
  const { modeSwitch, deepThinking } = useShortcutsStore();

  const source = currentAssistant?._source;

  const assistantConfig = useMemo(() => {
    return {
      datasourceEnabled: source?.datasource?.enabled,
      datasourceVisible: source?.datasource?.visible,
      datasourceIds: source?.datasource?.ids,
      mcpEnabled: source?.mcp_servers?.enabled,
      mcpVisible: source?.mcp_servers?.visible,
      mcpIds: source?.mcp_servers?.ids,
      placeholder: source?.chat_settings?.placeholder,
    };
  }, [currentAssistant]);

  const getDataSourcesByServer = useCallback(
    async (
      serverId: string,
      searchQuery: SearchQuery = {}
    ): Promise<DataSource[]> => {
      searchQuery.from ??= 0;
      searchQuery.size ??= 1000;

      const queryParams = parseSearchQuery({
        ...searchQuery,
        fuzziness: 5,
        filters: {
          enabled: true,
        },
      });
      const response = await platformAdapter.searchDataSources(
        serverId,
        queryParams
      );

      let ids = assistantConfig.datasourceIds;
      if (Array.isArray(ids) && ids.length > 0 && !ids.includes("*")) {
        return response?.filter((item: any) => ids.includes(item.id)) || [];
      }
      return response || [];
    },
    [assistantConfig]
  );

  const getMCPByServer = useCallback(
    async (
      serverId: string,
      searchQuery: SearchQuery = {}
    ): Promise<DataSource[]> => {
      searchQuery.from ??= 0;
      searchQuery.size ??= 1000;

      const queryParams = parseSearchQuery({
        ...searchQuery,
        fuzziness: 5,
        filters: {
          enabled: true,
        },
      });

      const response = await platformAdapter.searchMCPServers(
        serverId,
        queryParams
      );

      let ids = assistantConfig.mcpIds;
      if (Array.isArray(ids) && ids.length > 0 && !ids.includes("*")) {
        return response?.filter((item: any) => ids.includes(item.id)) || [];
      }
      return response || [];
    },
    [assistantConfig]
  );

  const enabledAiOverview = useSearchStore((state) => {
    return state.enabledAiOverview;
  });
  const setEnabledAiOverview = useSearchStore((state) => {
    return state.setEnabledAiOverview;
  });
  const disabledExtensions = useExtensionsStore((state) => {
    return state.disabledExtensions;
  });
  const aiOverviewServer = useExtensionsStore((state) => {
    return state.aiOverviewServer;
  });
  const aiOverviewAssistant = useExtensionsStore((state) => {
    return state.aiOverviewAssistant;
  });
  const aiOverviewShortcut = useShortcutsStore((state) => state.aiOverview);
  const { visibleExtensionStore } = useSearchStore();

  return (
    <div
      data-tauri-drag-region
      className="flex justify-between items-center pt-2"
    >
      {isChatMode ? (
        <div className="flex gap-2 text-[12px] leading-3 text-[#333] dark:text-[#d8d8d8]">
<<<<<<< HEAD
          {source?.upload?.enabled && (
            <InputUpload
              checkScreenPermission={checkScreenPermission}
              requestScreenPermission={requestScreenPermission}
              getScreenMonitors={getScreenMonitors}
              getScreenWindows={getScreenWindows}
              captureMonitorScreenshot={captureMonitorScreenshot}
              captureWindowScreenshot={captureWindowScreenshot}
              openFileDialog={openFileDialog}
              getFileMetadata={getFileMetadata}
              getFileIcon={getFileIcon}
            />
          )}
=======
          {/* <InputUpload
            checkScreenPermission={checkScreenPermission}
            requestScreenPermission={requestScreenPermission}
            getScreenMonitors={getScreenMonitors}
            getScreenWindows={getScreenWindows}
            captureMonitorScreenshot={captureMonitorScreenshot}
            captureWindowScreenshot={captureWindowScreenshot}
            openFileDialog={openFileDialog}
            getFileMetadata={getFileMetadata}
            getFileIcon={getFileIcon}
          /> */}
>>>>>>> 3f4abe51

          {source?.type === "deep_think" && source?.config?.visible && (
            <button
              className={clsx(
                "flex items-center justify-center gap-1 h-[20px] px-1 rounded-md transition hover:bg-[#EDEDED] dark:hover:bg-[#202126]",
                {
                  "!bg-[rgba(0,114,255,0.3)]": isDeepThinkActive,
                }
              )}
              onClick={setIsDeepThinkActive}
            >
              <VisibleKey
                shortcut={deepThinking}
                onKeyPress={setIsDeepThinkActive}
              >
                <Brain
                  className={`size-3 ${
                    isDeepThinkActive
                      ? "text-[#0072FF] dark:text-[#0072FF]"
                      : "text-[#333] dark:text-white"
                  }`}
                />
              </VisibleKey>
              {isDeepThinkActive && (
                <span
                  className={`${
                    isDeepThinkActive ? "text-[#0072FF]" : "dark:text-white"
                  }`}
                >
                  {t("search.input.deepThink")}
                </span>
              )}
            </button>
          )}

          <SearchPopover
            datasource={source?.datasource}
            isSearchActive={isSearchActive}
            setIsSearchActive={setIsSearchActive}
            getDataSourcesByServer={getDataSourcesByServer}
          />

          <MCPPopover
            mcp_servers={source?.mcp_servers}
            isMCPActive={isMCPActive}
            setIsMCPActive={setIsMCPActive}
            getMCPByServer={getMCPByServer}
          />

          {!source?.upload?.enabled &&
            !(source?.datasource?.enabled && source?.datasource?.visible) &&
            (source?.type !== "deep_think" || !source?.config?.visible) &&
            !(source?.mcp_servers?.enabled && source?.mcp_servers?.visible) && (
              <div className="px-[9px]">
                <Copyright />
              </div>
            )}
        </div>
      ) : (
        <div data-tauri-drag-region className="w-28 flex gap-2 relative">
          {!disabledExtensions.includes("AIOverview") &&
            isTauri &&
            aiOverviewServer &&
            aiOverviewAssistant &&
            !visibleExtensionStore && (
              <div
                className={clsx(
                  "inline-flex items-center gap-1 px-2 py-1 rounded-full hover:!text-[#881c94] cursor-pointer transition",
                  [
                    enabledAiOverview
                      ? "text-[#881c94]"
                      : "text-[#333] dark:text-[#d8d8d8]",
                  ],
                  {
                    "bg-[#881C94]/20 dark:bg-[#202126]": enabledAiOverview,
                  }
                )}
                onClick={() => {
                  setEnabledAiOverview(!enabledAiOverview);
                }}
              >
                <VisibleKey
                  shortcut={aiOverviewShortcut}
                  onKeyPress={() => {
                    setEnabledAiOverview(!enabledAiOverview);
                  }}
                >
                  <Sparkles className="size-4" />
                </VisibleKey>

                <span
                  className={clsx("text-xs", { hidden: !enabledAiOverview })}
                >
                  AI Overview
                </span>
              </div>
            )}
        </div>
      )}

      {isChatPage || hasModules?.length !== 2 ? null : (
        <div className="relative w-16 flex justify-end items-center">
          <div className="absolute right-[52px] -top-2 z-10">
            <VisibleKey
              shortcut={modeSwitch}
              onKeyPress={() => {
                changeMode && changeMode(!isChatMode);
              }}
            />
          </div>

          <ChatSwitch
            isChatMode={isChatMode}
            onChange={(value: boolean) => {
              changeMode && changeMode(value);
            }}
          />
        </div>
      )}
    </div>
  );
};

export default InputControls;<|MERGE_RESOLUTION|>--- conflicted
+++ resolved
@@ -171,7 +171,6 @@
     >
       {isChatMode ? (
         <div className="flex gap-2 text-[12px] leading-3 text-[#333] dark:text-[#d8d8d8]">
-<<<<<<< HEAD
           {source?.upload?.enabled && (
             <InputUpload
               checkScreenPermission={checkScreenPermission}
@@ -185,19 +184,6 @@
               getFileIcon={getFileIcon}
             />
           )}
-=======
-          {/* <InputUpload
-            checkScreenPermission={checkScreenPermission}
-            requestScreenPermission={requestScreenPermission}
-            getScreenMonitors={getScreenMonitors}
-            getScreenWindows={getScreenWindows}
-            captureMonitorScreenshot={captureMonitorScreenshot}
-            captureWindowScreenshot={captureWindowScreenshot}
-            openFileDialog={openFileDialog}
-            getFileMetadata={getFileMetadata}
-            getFileIcon={getFileIcon}
-          /> */}
->>>>>>> 3f4abe51
 
           {source?.type === "deep_think" && source?.config?.visible && (
             <button
