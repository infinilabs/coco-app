import { FC, MouseEvent, useContext, useMemo, useState } from "react";
import { useMount, useReactive } from "ahooks";
import { ChevronRight, LoaderCircle } from "lucide-react";
import clsx from "clsx";
import { isArray, startCase, sortBy } from "lodash-es";
import { useTranslation } from "react-i18next";

import { Extension, ExtensionId, ExtensionsContext } from "../..";
import platformAdapter from "@/utils/platformAdapter";
import FontIcon from "@/components/Common/Icons/FontIcon";
import SettingsInput from "@/components/Settings/SettingsInput";
import Shortcut from "../Shortcut";
import SettingsToggle from "@/components/Settings/SettingsToggle";
import { platform } from "@/utils/platform";
import { useExtensionsStore } from "@/stores/extensionsStore";
import { cn } from "@/lib/utils";

const Content = () => {
  const { rootState } = useContext(ExtensionsContext);

  return rootState.extensions.map((item) => {
    const { id } = item;

    return <Item key={id} extension={item} level={1} />;
  });
};

interface ItemProps {
  extension: Extension;
  level: number;
  parentId?: ExtensionId;
  parentDeveloper?: string;
  parentDisabled?: boolean;
}

interface ItemState {
  loading: boolean;
  expanded: boolean;
  subExtensions?: Extension[];
}

const subExtensionCommand: Partial<Record<ExtensionId, string>> = {
  Applications: "get_app_list",
};

const Item: FC<ItemProps> = (props) => {
  const { extension, level, parentId, parentDeveloper, parentDisabled } = props;
  const { id, icon, name, type, platforms, developer, enabled } = extension;
  const { rootState } = useContext(ExtensionsContext);
  const state = useReactive<ItemState>({
    loading: false,
    expanded: false,
  });
  const { t } = useTranslation();
  const { disabledExtensions, setDisabledExtensions } = useExtensionsStore();
  const [selfDisabled, setSelfDisabled] = useState(!enabled);
  const [compatible, setCompatible] = useState(true);

  useMount(async () => {
    const compatible = await platformAdapter.invokeBackend<boolean>(
      "is_extension_compatible",
      {
        extension,
      }
    );

    setCompatible(compatible);
  });

  const bundleId = {
    developer: developer ?? parentDeveloper,
    extension_id: level === 1 ? id : parentId,
    sub_extension_id: level === 1 ? void 0 : id,
  };

  const hasSubExtensions = () => {
    const { commands, scripts, quicklinks } = extension;

    if (subExtensionCommand[id]) {
      return true;
    }

    if (isArray(commands) || isArray(scripts) || isArray(quicklinks)) {
      return true;
    }

    return false;
  };

  const getSubExtensions = async () => {
    state.loading = true;

    const { commands, scripts, quicklinks } = extension;

    let subExtensions: Extension[] = [];

    const command = subExtensionCommand[id];

    if (command) {
      subExtensions = await platformAdapter.invokeBackend<Extension[]>(command);
    } else {
      subExtensions = [commands, scripts, quicklinks].filter(isArray).flat();
    }

    state.loading = false;

    return sortBy(subExtensions, ["name"]);
  };

  const handleExpand = async (event: MouseEvent) => {
    event?.stopPropagation();

    if (state.expanded) {
      state.expanded = false;
    } else {
      state.subExtensions = await getSubExtensions();

      state.expanded = true;
    }
  };

  const isDisabled = useMemo(() => {
    if (!compatible) {
      return true;
    }

    if (level === 1) {
      return selfDisabled;
    }

    return parentDisabled || selfDisabled;
  }, [parentDisabled, selfDisabled, compatible]);

  const editable = useMemo(() => {
    return (
      type !== "group" &&
      type !== "calculator" &&
      type !== "extension" &&
      type !== "ai_extension"
    );
  }, [type]);

  const renderAlias = () => {
    const { alias } = extension;

    const handleChange = (value: string) => {
      platformAdapter.invokeBackend("set_extension_alias", {
        bundleId,
        alias: value,
      });
    };

    return (
      <div
        className={clsx({
          "opacity-50 pointer-events-none": isDisabled,
        })}
      >
        {editable ? (
          <div
            className="-translate-x-2"
            onClick={(event) => {
              event.stopPropagation();
            }}
          >
            <SettingsInput
              defaultValue={alias}
              placeholder={t("settings.extensions.hints.addAlias")}
<<<<<<< HEAD
              className="w-[90%]! h-6! border-transparent! rounded-[4px]"
=======
              className={cn(
                "w-[90%] h-6 px-1 py-0 border-none rounded-sm shadow-none bg-transparent placeholder:text-[#999]"
              )}
>>>>>>> 59e9fb50
              onChange={(value) => {
                handleChange(String(value));
              }}
            />
          </div>
        ) : (
          <>--</>
        )}
      </div>
    );
  };

  const renderHotkey = () => {
    const { hotkey } = extension;

    const handleChange = (value: string) => {
      if (value) {
        platformAdapter.invokeBackend("register_extension_hotkey", {
          bundleId,
          hotkey: value,
        });
      } else {
        platformAdapter.invokeBackend("unregister_extension_hotkey", {
          bundleId,
        });
      }
    };

    return (
      <div
        className={clsx({
          "opacity-50 pointer-events-none": isDisabled,
        })}
      >
        {editable ? (
          <div
            className="-translate-x-2"
            onClick={(event) => {
              event.stopPropagation();
            }}
          >
            <Shortcut
              value={hotkey}
              placeholder={t("settings.extensions.hints.recordHotkey")}
              onChange={handleChange}
            />
          </div>
        ) : (
          <>--</>
        )}
      </div>
    );
  };

  const renderSwitch = () => {
    const handleChange = (value: boolean) => {
      if (value) {
        setDisabledExtensions(disabledExtensions.filter((item) => item !== id));

        platformAdapter.invokeBackend("enable_extension", {
          bundleId,
        });
      } else {
        setDisabledExtensions([...disabledExtensions, id]);

        platformAdapter.invokeBackend("disable_extension", {
          bundleId,
        });
      }

      setSelfDisabled(!value);

      if (level === 1) {
        const matched = rootState.extensions.find((item) => {
          return item.id === id;
        });

        if (matched) {
          matched.enabled = value;
        }
      }
    };

    return (
      <div
        className={clsx("flex items-center justify-end", {
          "opacity-50 pointer-events-none": !compatible || parentDisabled,
        })}
      >
        <SettingsToggle
          label={id}
          defaultChecked={enabled}
          className="scale-75"
          onChange={handleChange}
          onClick={(event) => {
            event.stopPropagation();
          }}
        />
      </div>
    );
  };

  const renderType = () => {
    return (
      <div
        className={clsx({
          "opacity-50 pointer-events-none": isDisabled,
        })}
      >
        {type === "ai_extension" ? "AI Extension" : startCase(type)}
      </div>
    );
  };

  const renderContent = () => {
    if (isArray(platforms)) {
      const currentPlatform = platform();

      if (currentPlatform && !platforms.includes(currentPlatform)) {
        return;
      }
    }

    return (
      <>
        <div
          className={clsx("-mx-2 px-2 text-sm rounded-[6px]", {
            "bg-[#f0f6fe] dark:bg-gray-700":
              id === rootState.activeExtension?.id,
          })}
        >
          <div
            className="flex items-center justify-between gap-2 h-8"
            onClick={() => {
              rootState.activeExtension = extension;
            }}
          >
            <div
              className="flex-1 flex items-center gap-1 overflow-hidden"
              style={{ paddingLeft: (level - 1) * 20 }}
            >
              <div className="min-w-4 h-4">
                {hasSubExtensions() && (
                  <>
                    {state.loading ? (
                      <LoaderCircle className="size-4 animate-spin" />
                    ) : (
                      <ChevronRight
                        onClick={handleExpand}
                        className={clsx("size-4 transition cursor-pointer", {
                          "rotate-90": state.expanded,
                        })}
                      />
                    )}
                  </>
                )}
              </div>

              <div
                className={clsx("size-4 min-w-4", {
                  "opacity-50 pointer-events-none": isDisabled,
                })}
              >
                {icon.startsWith("font_") ? (
                  <FontIcon name={icon} className="size-full" />
                ) : (
                  <img
                    src={platformAdapter.convertFileSrc(icon)}
                    className="size-full dark:drop-shadow-[0_0_6px_rgb(255,255,255)]"
                  />
                )}
              </div>

              <div
                className={clsx("truncate", {
                  "opacity-50 pointer-events-none": isDisabled,
                })}
              >
                {name}
              </div>
            </div>

            <div className="w-4/6 flex items-center text-[#999]">
              <div className="flex-1">{renderType()}</div>
              <div className="flex-1">{renderAlias()}</div>
              <div className="flex-1">{renderHotkey()}</div>
              <div className="w-16">{renderSwitch()}</div>
            </div>
          </div>
        </div>

        <div className={clsx({ hidden: !state.expanded })}>
          {state.subExtensions?.map((item) => {
            return (
              <Item
                key={item.id}
                extension={item}
                level={level + 1}
                parentId={id}
                parentDeveloper={developer}
                parentDisabled={!enabled}
              />
            );
          })}
        </div>
      </>
    );
  };

  return renderContent();
};

export default Content;<|MERGE_RESOLUTION|>--- conflicted
+++ resolved
@@ -166,13 +166,9 @@
             <SettingsInput
               defaultValue={alias}
               placeholder={t("settings.extensions.hints.addAlias")}
-<<<<<<< HEAD
-              className="w-[90%]! h-6! border-transparent! rounded-[4px]"
-=======
               className={cn(
                 "w-[90%] h-6 px-1 py-0 border-none rounded-sm shadow-none bg-transparent placeholder:text-[#999]"
               )}
->>>>>>> 59e9fb50
               onChange={(value) => {
                 handleChange(String(value));
               }}
