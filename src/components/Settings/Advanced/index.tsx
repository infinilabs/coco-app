import { useEffect, useState } from "react";
import { useTranslation } from "react-i18next";
import {
  AppWindowMac,
  ArrowUpWideNarrow,
  MessageSquareMore,
  PanelTopClose,
  Search,
  ShieldCheck,
  Unplug,
} from "lucide-react";
import { useMount } from "ahooks";
import { isNil } from "lodash-es";

import Shortcuts from "./components/Shortcuts";
import SettingsItem from "../SettingsItem";
import { useStartupStore } from "@/stores/startupStore";
import { useConnectStore } from "@/stores/connectStore";
import Appearance from "./components/Appearance";
import SettingsInput from "@/components//Settings/SettingsInput";
import platformAdapter from "@/utils/platformAdapter";
import UpdateSettings from "./components/UpdateSettings";
import SettingsToggle from "../SettingsToggle";
import SelectionSettings from "./components/Selection";
import { isMac } from "@/utils/platform";
<<<<<<< HEAD
import Permissions from "./components/Permissions";
=======
import {
  Select,
  SelectTrigger,
  SelectContent,
  SelectItem,
  SelectValue,
} from "@/components/ui/select";
>>>>>>> f483ce48

const Advanced = () => {
  const { t } = useTranslation();
  const defaultStartupWindow = useStartupStore((state) => {
    return state.defaultStartupWindow;
  });
  const setDefaultStartupWindow = useStartupStore((state) => {
    return state.setDefaultStartupWindow;
  });
  const defaultContentForSearchWindow = useStartupStore((state) => {
    return state.defaultContentForSearchWindow;
  });
  const setDefaultContentForSearchWindow = useStartupStore((state) => {
    return state.setDefaultContentForSearchWindow;
  });
  const defaultContentForChatWindow = useStartupStore((state) => {
    return state.defaultContentForChatWindow;
  });
  const setDefaultContentForChatWindow = useStartupStore((state) => {
    return state.setDefaultContentForChatWindow;
  });
  const connectionTimeout = useConnectStore((state) => {
    return state.connectionTimeout;
  });
  const setConnectionTimeout = useConnectStore((state) => {
    return state.setConnectionTimeout;
  });
  const queryTimeout = useConnectStore((state) => {
    return state.querySourceTimeout;
  });
  const setQueryTimeout = useConnectStore((state) => {
    return state.setQuerySourceTimeout;
  });
  const allowSelfSignature = useConnectStore((state) => {
    return state.allowSelfSignature;
  });
  const setAllowSelfSignature = useConnectStore((state) => {
    return state.setAllowSelfSignature;
  });
  const {
    searchDelay,
    setSearchDelay,
    compactModeAutoCollapseDelay,
    setCompactModeAutoCollapseDelay,
  } = useConnectStore();

  const [localSearchResultWeight, setLocalSearchResultWeight] = useState(1);

  useMount(async () => {
    const allowSelfSignature = await platformAdapter.invokeBackend<boolean>(
      "get_allow_self_signature"
    );

    setAllowSelfSignature(allowSelfSignature);

    const weight = await platformAdapter.invokeBackend<number>(
      "get_local_query_source_weight"
    );

    setLocalSearchResultWeight(weight);
  });

  useEffect(() => {
    const unsubscribeStartup = useStartupStore.subscribe((state) => {
      platformAdapter.emitEvent("change-startup-store", state);
    });

    return () => {
      unsubscribeStartup();
    };
  }, []);

  const startupList = [
    {
      icon: AppWindowMac,
      title: "settings.advanced.startup.defaultStartupWindow.title",
      description: "settings.advanced.startup.defaultStartupWindow.description",
      value: defaultStartupWindow,
      items: [
        {
          label:
            "settings.advanced.startup.defaultStartupWindow.select.searchMode",
          value: "searchMode",
        },
        {
          label:
            "settings.advanced.startup.defaultStartupWindow.select.chatMode",
          value: "chatMode",
        },
      ],
      onChange: setDefaultStartupWindow,
    },
    {
      icon: Search,
      title: "settings.advanced.startup.defaultContentForSearchWindow.title",
      description:
        "settings.advanced.startup.defaultContentForSearchWindow.description",
      value: defaultContentForSearchWindow,
      items: [
        {
          label:
            "settings.advanced.startup.defaultContentForSearchWindow.select.systemDefault",
          value: "systemDefault",
        },
      ],
      onChange: setDefaultContentForSearchWindow,
    },
    {
      icon: MessageSquareMore,
      title: "settings.advanced.startup.defaultContentForChatWindow.title",
      description:
        "settings.advanced.startup.defaultContentForChatWindow.description",
      value: defaultContentForChatWindow,
      items: [
        {
          label:
            "settings.advanced.startup.defaultContentForChatWindow.select.newChat",
          value: "newChat",
        },
        {
          label:
            "settings.advanced.startup.defaultContentForChatWindow.select.oldChat",
          value: "oldChat",
        },
      ],
      onChange: setDefaultContentForChatWindow,
    },
  ];

  return (
    <div className="space-y-8">
      <h2 className="text-lg font-semibold text-gray-900 dark:text-white mb-4">
        {t("settings.advanced.startup.title")}
      </h2>

      <div className="space-y-6">
        {startupList.map((item) => {
          const { icon, title, description, value, items, onChange } = item;

          return (
            <SettingsItem
              key={title}
              icon={icon}
              title={t(title)}
              description={t(description)}
            >
              <Select value={value as string} onValueChange={(v) => onChange(v as never)}>
                <SelectTrigger className="h-8 w-44">
                  <SelectValue className="truncate" />
                </SelectTrigger>
                <SelectContent>
                  {items.map((item) => {
                    const { label, value } = item;
                    return (
                      <SelectItem key={value} value={value as string}>
                        {t(label)}
                      </SelectItem>
                    );
                  })}
                </SelectContent>
              </Select>
            </SettingsItem>
          );
        })}
      </div>

<<<<<<< HEAD
      {isMac && <Permissions />}

=======
>>>>>>> f483ce48
      {isMac && <SelectionSettings />}

      <Shortcuts />

      <Appearance />

      <UpdateSettings />

      <h2 className="text-lg font-semibold text-gray-900 dark:text-white mb-4">
        {t("settings.advanced.other.title")}
      </h2>

      <div className="space-y-6">
        <SettingsItem
          icon={Unplug}
          title={t("settings.advanced.other.connectionTimeout.title")}
          description={t(
            "settings.advanced.other.connectionTimeout.description"
          )}
        >
          <SettingsInput
            type="number"
            min={10}
            value={connectionTimeout}
            onChange={(value) => {
              setConnectionTimeout(!value ? void 0 : Number(value));
            }}
          />
        </SettingsItem>

        <SettingsItem
          icon={Unplug}
          title={t("settings.advanced.other.queryTimeout.title")}
          description={t("settings.advanced.other.queryTimeout.description")}
        >
          <SettingsInput
            type="number"
            min={1}
            value={queryTimeout}
            onChange={(value) => {
              setQueryTimeout(!value ? void 0 : Number(value));
            }}
          />
        </SettingsItem>

        <SettingsItem
          icon={Unplug}
          title={t("settings.advanced.other.searchDelay.title")}
          description={t("settings.advanced.other.searchDelay.description")}
        >
          <SettingsInput
            type="number"
            min={0}
            value={searchDelay}
            onChange={(value) => {
              setSearchDelay(isNil(value) ? 0 : Number(value));
            }}
          />
        </SettingsItem>

        <SettingsItem
          icon={ShieldCheck}
          title={t("settings.advanced.other.allowSelfSignature.title")}
          description={t(
            "settings.advanced.other.allowSelfSignature.description"
          )}
        >
          <SettingsToggle
            label={t("settings.advanced.other.allowSelfSignature.title")}
            checked={allowSelfSignature}
            onChange={(value) => {
              setAllowSelfSignature(value);

              platformAdapter.invokeBackend("set_allow_self_signature", {
                value,
              });
            }}
          />
        </SettingsItem>

        <SettingsItem
          icon={ArrowUpWideNarrow}
          title={t("settings.advanced.other.localSearchResultWeight.title")}
          description={t(
            "settings.advanced.other.localSearchResultWeight.description"
          )}
        >
          <Select
            value={String(localSearchResultWeight)}
            onValueChange={(v) => {
              const weight = Number(v);
              setLocalSearchResultWeight(weight);
              platformAdapter.invokeBackend("set_local_query_source_weight", {
                value: weight,
              });
            }}
          >
            <SelectTrigger className="h-8 w-44">
              <SelectValue className="truncate" />
            </SelectTrigger>
            <SelectContent>
              <SelectItem value="0.5">
                {t("settings.advanced.other.localSearchResultWeight.options.low")}
              </SelectItem>
              <SelectItem value="1">
                {t(
                  "settings.advanced.other.localSearchResultWeight.options.medium"
                )}
              </SelectItem>
              <SelectItem value="2">
                {t(
                  "settings.advanced.other.localSearchResultWeight.options.high"
                )}
              </SelectItem>
            </SelectContent>
          </Select>
        </SettingsItem>

        <SettingsItem
          icon={PanelTopClose}
          title={t(
            "settings.advanced.other.compactModeAutoCollapseDelay.title"
          )}
          description={t(
            "settings.advanced.other.compactModeAutoCollapseDelay.description"
          )}
        >
          <SettingsInput
            type="number"
            min={0}
            value={compactModeAutoCollapseDelay}
            onChange={(value) => {
              setCompactModeAutoCollapseDelay(!value ? 0 : Number(value));
            }}
          />
        </SettingsItem>
      </div>
    </div>
  );
};

export default Advanced;<|MERGE_RESOLUTION|>--- conflicted
+++ resolved
@@ -11,6 +11,13 @@
 } from "lucide-react";
 import { useMount } from "ahooks";
 import { isNil } from "lodash-es";
+import {
+  Select,
+  SelectTrigger,
+  SelectContent,
+  SelectItem,
+  SelectValue,
+} from "@/components/ui/select";
 
 import Shortcuts from "./components/Shortcuts";
 import SettingsItem from "../SettingsItem";
@@ -23,17 +30,8 @@
 import SettingsToggle from "../SettingsToggle";
 import SelectionSettings from "./components/Selection";
 import { isMac } from "@/utils/platform";
-<<<<<<< HEAD
 import Permissions from "./components/Permissions";
-=======
-import {
-  Select,
-  SelectTrigger,
-  SelectContent,
-  SelectItem,
-  SelectValue,
-} from "@/components/ui/select";
->>>>>>> f483ce48
+
 
 const Advanced = () => {
   const { t } = useTranslation();
@@ -200,11 +198,8 @@
         })}
       </div>
 
-<<<<<<< HEAD
       {isMac && <Permissions />}
 
-=======
->>>>>>> f483ce48
       {isMac && <SelectionSettings />}
 
       <Shortcuts />
