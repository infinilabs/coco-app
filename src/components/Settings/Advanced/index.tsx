import { useEffect, useState } from "react";
import { useTranslation } from "react-i18next";
import {
  AppWindowMac,
  ArrowUpWideNarrow,
  MessageSquareMore,
  PanelTopClose,
  Search,
  ShieldCheck,
  Unplug,
} from "lucide-react";
import { useMount } from "ahooks";
import { isNil } from "lodash-es";

import Shortcuts from "./components/Shortcuts";
import SettingsItem from "../SettingsItem";
import { useStartupStore } from "@/stores/startupStore";
import { useConnectStore } from "@/stores/connectStore";
import Appearance from "./components/Appearance";
import SettingsInput from "@/components//Settings/SettingsInput";
import platformAdapter from "@/utils/platformAdapter";
import UpdateSettings from "./components/UpdateSettings";
import SettingsToggle from "../SettingsToggle";
import SelectionSettings from "./components/Selection";
import { isMac } from "@/utils/platform";
<<<<<<< HEAD
=======
import {
  Select,
  SelectTrigger,
  SelectContent,
  SelectItem,
  SelectValue,
} from "@/components/ui/select";
>>>>>>> f483ce48

const Advanced = () => {
  const { t } = useTranslation();
  const defaultStartupWindow = useStartupStore((state) => {
    return state.defaultStartupWindow;
  });
  const setDefaultStartupWindow = useStartupStore((state) => {
    return state.setDefaultStartupWindow;
  });
  const defaultContentForSearchWindow = useStartupStore((state) => {
    return state.defaultContentForSearchWindow;
  });
  const setDefaultContentForSearchWindow = useStartupStore((state) => {
    return state.setDefaultContentForSearchWindow;
  });
  const defaultContentForChatWindow = useStartupStore((state) => {
    return state.defaultContentForChatWindow;
  });
  const setDefaultContentForChatWindow = useStartupStore((state) => {
    return state.setDefaultContentForChatWindow;
  });
  const connectionTimeout = useConnectStore((state) => {
    return state.connectionTimeout;
  });
  const setConnectionTimeout = useConnectStore((state) => {
    return state.setConnectionTimeout;
  });
  const queryTimeout = useConnectStore((state) => {
    return state.querySourceTimeout;
  });
  const setQueryTimeout = useConnectStore((state) => {
    return state.setQuerySourceTimeout;
  });
  const allowSelfSignature = useConnectStore((state) => {
    return state.allowSelfSignature;
  });
  const setAllowSelfSignature = useConnectStore((state) => {
    return state.setAllowSelfSignature;
  });
  const {
    searchDelay,
    setSearchDelay,
    compactModeAutoCollapseDelay,
    setCompactModeAutoCollapseDelay,
  } = useConnectStore();

  const [localSearchResultWeight, setLocalSearchResultWeight] = useState(1);

  useMount(async () => {
    const allowSelfSignature = await platformAdapter.invokeBackend<boolean>(
      "get_allow_self_signature"
    );

    setAllowSelfSignature(allowSelfSignature);

    const weight = await platformAdapter.invokeBackend<number>(
      "get_local_query_source_weight"
    );

    setLocalSearchResultWeight(weight);
  });

  useEffect(() => {
    const unsubscribeStartup = useStartupStore.subscribe((state) => {
      platformAdapter.emitEvent("change-startup-store", state);
    });

    return () => {
      unsubscribeStartup();
    };
  }, []);

  const startupList = [
    {
      icon: AppWindowMac,
      title: "settings.advanced.startup.defaultStartupWindow.title",
      description: "settings.advanced.startup.defaultStartupWindow.description",
      value: defaultStartupWindow,
      items: [
        {
          label:
            "settings.advanced.startup.defaultStartupWindow.select.searchMode",
          value: "searchMode",
        },
        {
          label:
            "settings.advanced.startup.defaultStartupWindow.select.chatMode",
          value: "chatMode",
        },
      ],
      onChange: setDefaultStartupWindow,
    },
    {
      icon: Search,
      title: "settings.advanced.startup.defaultContentForSearchWindow.title",
      description:
        "settings.advanced.startup.defaultContentForSearchWindow.description",
      value: defaultContentForSearchWindow,
      items: [
        {
          label:
            "settings.advanced.startup.defaultContentForSearchWindow.select.systemDefault",
          value: "systemDefault",
        },
      ],
      onChange: setDefaultContentForSearchWindow,
    },
    {
      icon: MessageSquareMore,
      title: "settings.advanced.startup.defaultContentForChatWindow.title",
      description:
        "settings.advanced.startup.defaultContentForChatWindow.description",
      value: defaultContentForChatWindow,
      items: [
        {
          label:
            "settings.advanced.startup.defaultContentForChatWindow.select.newChat",
          value: "newChat",
        },
        {
          label:
            "settings.advanced.startup.defaultContentForChatWindow.select.oldChat",
          value: "oldChat",
        },
      ],
      onChange: setDefaultContentForChatWindow,
    },
  ];

  return (
    <div className="space-y-8">
      <h2 className="text-lg font-semibold text-gray-900 dark:text-white mb-4">
        {t("settings.advanced.startup.title")}
      </h2>

      <div className="space-y-6">
        {startupList.map((item) => {
          const { icon, title, description, value, items, onChange } = item;

          return (
            <SettingsItem
              key={title}
              icon={icon}
              title={t(title)}
              description={t(description)}
            >
              <Select value={value as string} onValueChange={(v) => onChange(v as never)}>
                <SelectTrigger className="h-8 w-44">
                  <SelectValue className="truncate" />
                </SelectTrigger>
                <SelectContent>
                  {items.map((item) => {
                    const { label, value } = item;
                    return (
                      <SelectItem key={value} value={value as string}>
                        {t(label)}
                      </SelectItem>
                    );
                  })}
                </SelectContent>
              </Select>
            </SettingsItem>
          );
        })}
      </div>

      {isMac && <SelectionSettings />}

      <Shortcuts />

      <Appearance />

      <UpdateSettings />

      <h2 className="text-lg font-semibold text-gray-900 dark:text-white mb-4">
        {t("settings.advanced.other.title")}
      </h2>

      <div className="space-y-6">
        <SettingsItem
          icon={Unplug}
          title={t("settings.advanced.other.connectionTimeout.title")}
          description={t(
            "settings.advanced.other.connectionTimeout.description"
          )}
        >
          <SettingsInput
            type="number"
            min={10}
            value={connectionTimeout}
            onChange={(value) => {
              setConnectionTimeout(!value ? void 0 : Number(value));
            }}
          />
        </SettingsItem>

        <SettingsItem
          icon={Unplug}
          title={t("settings.advanced.other.queryTimeout.title")}
          description={t("settings.advanced.other.queryTimeout.description")}
        >
          <SettingsInput
            type="number"
            min={1}
            value={queryTimeout}
            onChange={(value) => {
              setQueryTimeout(!value ? void 0 : Number(value));
            }}
          />
        </SettingsItem>

        <SettingsItem
          icon={Unplug}
          title={t("settings.advanced.other.searchDelay.title")}
          description={t("settings.advanced.other.searchDelay.description")}
        >
          <SettingsInput
            type="number"
            min={0}
            value={searchDelay}
            onChange={(value) => {
              setSearchDelay(isNil(value) ? 0 : Number(value));
            }}
          />
        </SettingsItem>

        <SettingsItem
          icon={ShieldCheck}
          title={t("settings.advanced.other.allowSelfSignature.title")}
          description={t(
            "settings.advanced.other.allowSelfSignature.description"
          )}
        >
          <SettingsToggle
            label={t("settings.advanced.other.allowSelfSignature.title")}
            checked={allowSelfSignature}
            onChange={(value) => {
              setAllowSelfSignature(value);

              platformAdapter.invokeBackend("set_allow_self_signature", {
                value,
              });
            }}
          />
        </SettingsItem>

        <SettingsItem
          icon={ArrowUpWideNarrow}
          title={t("settings.advanced.other.localSearchResultWeight.title")}
          description={t(
            "settings.advanced.other.localSearchResultWeight.description"
          )}
        >
          <Select
            value={String(localSearchResultWeight)}
            onValueChange={(v) => {
              const weight = Number(v);
              setLocalSearchResultWeight(weight);
              platformAdapter.invokeBackend("set_local_query_source_weight", {
                value: weight,
              });
            }}
          >
            <SelectTrigger className="h-8 w-44">
              <SelectValue className="truncate" />
            </SelectTrigger>
            <SelectContent>
              <SelectItem value="0.5">
                {t("settings.advanced.other.localSearchResultWeight.options.low")}
              </SelectItem>
              <SelectItem value="1">
                {t(
                  "settings.advanced.other.localSearchResultWeight.options.medium"
                )}
              </SelectItem>
              <SelectItem value="2">
                {t(
                  "settings.advanced.other.localSearchResultWeight.options.high"
                )}
              </SelectItem>
            </SelectContent>
          </Select>
        </SettingsItem>

        <SettingsItem
          icon={PanelTopClose}
          title={t(
            "settings.advanced.other.compactModeAutoCollapseDelay.title"
          )}
          description={t(
            "settings.advanced.other.compactModeAutoCollapseDelay.description"
          )}
        >
          <SettingsInput
            type="number"
            min={0}
            value={compactModeAutoCollapseDelay}
            onChange={(value) => {
              setCompactModeAutoCollapseDelay(!value ? 0 : Number(value));
            }}
          />
        </SettingsItem>
      </div>
    </div>
  );
};

export default Advanced;<|MERGE_RESOLUTION|>--- conflicted
+++ resolved
@@ -23,8 +23,6 @@
 import SettingsToggle from "../SettingsToggle";
 import SelectionSettings from "./components/Selection";
 import { isMac } from "@/utils/platform";
-<<<<<<< HEAD
-=======
 import {
   Select,
   SelectTrigger,
@@ -32,7 +30,6 @@
   SelectItem,
   SelectValue,
 } from "@/components/ui/select";
->>>>>>> f483ce48
 
 const Advanced = () => {
   const { t } = useTranslation();
