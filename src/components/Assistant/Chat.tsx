--- conflicted
+++ resolved
@@ -242,11 +242,7 @@
               return;
             }
             if (!activeChat?._id) {
-<<<<<<< HEAD
               await createNewChat(activeChat, params);
-=======
-              await createNewChat(value);
->>>>>>> 4709f8c6
             } else {
               await handleSendMessage(activeChat, params);
             }
