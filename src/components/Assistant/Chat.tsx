--- conflicted
+++ resolved
@@ -106,13 +106,6 @@
       useEffect(() => {
         activeChatProp && setActiveChat(activeChatProp);
       }, [activeChatProp]);
-<<<<<<< HEAD
-
-      useEffect(() => {
-        console.log("activeChat12121212121", activeChat);
-      }, [activeChat]);
-=======
->>>>>>> 5b274884
 
       useEffect(() => {
         if (!isTauri) return;
