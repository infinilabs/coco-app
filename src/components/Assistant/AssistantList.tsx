import { useEffect, useState, useRef, useCallback } from "react";
import { ChevronDownIcon, RefreshCw, Check } from "lucide-react";
import { useTranslation } from "react-i18next";

import { useAppStore } from "@/stores/appStore";
import logoImg from "@/assets/icon.svg";
import platformAdapter from "@/utils/platformAdapter";
import { useClickAway } from "@/hooks/useClickAway";
import VisibleKey from "@/components/Common/VisibleKey";
import { useConnectStore } from "@/stores/connectStore";
import FontIcon from "@/components/Common/Icons/FontIcon";
<<<<<<< HEAD
import { useChatStore } from "@/stores/chatStore";
=======
import { AI_ASSISTANT_PANEL_ID } from "@/constants";
import { useShortcutsStore } from "@/stores/shortcutsStore";
>>>>>>> 5b0fdbcb

interface AssistantListProps {
  showChatHistory?: boolean;
}

export function AssistantList({ showChatHistory = true }: AssistantListProps) {
  const { t } = useTranslation();
  const { connected } = useChatStore();
  const isTauri = useAppStore((state) => state.isTauri);
  const currentService = useConnectStore((state) => state.currentService);
  const currentAssistant = useConnectStore((state) => state.currentAssistant);
  const setCurrentAssistant = useConnectStore(
    (state) => state.setCurrentAssistant
  );

  const [isOpen, setIsOpen] = useState(false);
  const [isRefreshing, setIsRefreshing] = useState(false);
  const aiAssistant = useShortcutsStore((state) => {
    return state.aiAssistant;
  });
  const menuRef = useRef<HTMLDivElement>(null);

  useClickAway(menuRef, () => setIsOpen(false));
  const [assistants, setAssistants] = useState<any[]>([]);

  const fetchAssistant = useCallback(async () => {
    if (!isTauri) return;
    if (!currentService?.id) return;
    platformAdapter
      .commands("assistant_search", {
        serverId: currentService?.id,
      })
      .then((res: any) => {
        res = res ? JSON.parse(res) : null;
        console.log("assistant_search", res);
        const assistantList = res?.hits?.hits || [];
        setAssistants(assistantList);
        if (assistantList.length > 0) {
          const assistant = assistantList.find(
            (item: any) => item._id === currentAssistant?._id
          );
          if (assistant) {
            setCurrentAssistant(assistant);
          } else {
            setCurrentAssistant(assistantList[0]);
          }
        }
      });
  }, [currentService?.id]);

  useEffect(() => {
    connected && fetchAssistant();
  }, [connected]);

  const handleRefresh = async () => {
    setIsRefreshing(true);
    await fetchAssistant();
    setTimeout(() => setIsRefreshing(false), 1000);
  };

  return (
    <div className="relative" ref={menuRef}>
      <button
        onClick={() => setIsOpen(!isOpen)}
        className="h-6  p-1 px-1.5 flex items-center gap-1 rounded-full bg-white dark:bg-[#202126] text-sm/6 font-semibold text-gray-800 dark:text-[#d8d8d8] border border-gray-200 dark:border-gray-700 hover:bg-gray-50 dark:hover:bg-gray-700 focus:outline-none"
      >
        <div className="w-4 h-4 flex justify-center items-center rounded-full bg-white">
          {currentAssistant?._source?.icon?.startsWith("font_") ? (
            <FontIcon
              name={currentAssistant._source.icon}
              className="w-3 h-3"
            />
          ) : (
            <img
              src={logoImg}
              className="w-3 h-3"
              alt={t("assistant.message.logo")}
            />
          )}
        </div>
        <div className="max-w-[100px] truncate">
          {currentAssistant?._source?.name || "Coco AI"}
        </div>
        {showChatHistory && isTauri && (
          <VisibleKey
            aria-controls={isOpen ? AI_ASSISTANT_PANEL_ID : ""}
            shortcut={aiAssistant}
            onKeyPress={() => {
              setIsOpen(!isOpen);
            }}
          >
            <ChevronDownIcon
              className={`size-4 text-gray-500 dark:text-gray-400 transition-transform ${
                isOpen ? "rotate-180" : ""
              }`}
            />
          </VisibleKey>
        )}
      </button>

      {showChatHistory && isTauri && isOpen && (
        <div
          id={isOpen ? AI_ASSISTANT_PANEL_ID : ""}
          className="absolute z-50 top-full mt-1 left-0 w-64 rounded-xl bg-white dark:bg-[#202126] p-2 text-sm/6 text-gray-800 dark:text-white shadow-lg border border-gray-200 dark:border-gray-700 focus:outline-none max-h-[calc(100vh-80px)] overflow-y-auto"
        >
          <div className="sticky top-0 mb-2 px-2 py-1 text-sm font-medium text-gray-900 dark:text-white bg-white dark:bg-[#202126] flex justify-between">
            <div>AI Assistant</div>
            <button
              onClick={handleRefresh}
              className="p-1 rounded-md hover:bg-gray-100 dark:hover:bg-gray-800 text-gray-500 dark:text-gray-400"
              disabled={isRefreshing}
            >
              <VisibleKey shortcut="R" onKeyPress={handleRefresh}>
                <RefreshCw
                  className={`h-4 w-4 text-[#0287FF] transition-transform duration-1000 ${
                    isRefreshing ? "animate-spin" : ""
                  }`}
                />
              </VisibleKey>
            </button>
          </div>
          {assistants.map((assistant) => (
            <button
              key={assistant._id}
              onClick={() => {
                setCurrentAssistant(assistant);
                setIsOpen(false);
              }}
              className={`w-full flex items-center gap-2 rounded-lg p-1 py-1.5 mb-1 ${
                currentAssistant?._id === assistant._id
                  ? "bg-[#F3F4F6] dark:bg-[#1F2937]"
                  : "hover:bg-[#F3F4F6] dark:hover:bg-[#1F2937]"
              }
              }`}
            >
              {assistant._source?.icon?.startsWith("font_") ? (
                <div className="w-4 h-4 flex items-center justify-center rounded-full bg-white">
                  <FontIcon name={assistant._source?.icon} className="w-3 h-3" />
                </div>
              ) : (
                <img
                  src={logoImg}
                  className="w-4 h-4 rounded-full"
                  alt={assistant.name}
                />
              )}
              <div className="text-left flex-1 min-w-0">
                <div className="font-medium text-gray-900 dark:text-white truncate">
                  {assistant._source?.name || "-"}
                </div>
                <div className="text-xs text-gray-500 dark:text-gray-400 truncate">
                  {assistant._source?.description || ""}
                </div>
              </div>
              {currentAssistant?._id === assistant._id && (
                <div className="flex items-center">
                  <VisibleKey
                    shortcut="↓↑"
                    shortcutClassName="w-6 -translate-x-4"
                  >
                    <Check className="w-4 h-4 text-gray-500 dark:text-gray-400" />
                  </VisibleKey>
                </div>
              )}
            </button>
          ))}
        </div>
      )}
    </div>
  );
}<|MERGE_RESOLUTION|>--- conflicted
+++ resolved
@@ -9,12 +9,9 @@
 import VisibleKey from "@/components/Common/VisibleKey";
 import { useConnectStore } from "@/stores/connectStore";
 import FontIcon from "@/components/Common/Icons/FontIcon";
-<<<<<<< HEAD
 import { useChatStore } from "@/stores/chatStore";
-=======
 import { AI_ASSISTANT_PANEL_ID } from "@/constants";
 import { useShortcutsStore } from "@/stores/shortcutsStore";
->>>>>>> 5b0fdbcb
 
 interface AssistantListProps {
   showChatHistory?: boolean;
