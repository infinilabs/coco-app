import { useRef, useEffect, UIEvent, useState } from "react";
import { useTranslation } from "react-i18next";

import { ChatMessage } from "@/components/ChatMessage";
import { Greetings } from "./Greetings";
import AttachmentList from "@/components/Assistant/AttachmentList";
import { useChatScroll } from "@/hooks/useChatScroll";
<<<<<<< HEAD
=======
import { useChatStore } from "@/stores/chatStore";
>>>>>>> 4709f8c6
import type { Chat, IChunkData } from "@/types/chat";
import { useConnectStore } from "@/stores/connectStore";
// import SessionFile from "./SessionFile";
import ScrollToBottom from "@/components/Common/ScrollToBottom";
import { useChatStore } from "@/stores/chatStore";

interface ChatContentProps {
  activeChat?: Chat;
  query_intent?: IChunkData;
  tools?: IChunkData;
  fetch_source?: IChunkData;
  pick_source?: IChunkData;
  deep_read?: IChunkData;
  think?: IChunkData;
  response?: IChunkData;
  loadingStep?: Record<string, boolean>;
  timedoutShow: boolean;
  Question: string;
  handleSendMessage: (content: string, newChat?: Chat) => void;
  getFileUrl: (path: string) => string;
  formatUrl?: (data: any) => string;
  curIdRef: React.MutableRefObject<string>;
}

export const ChatContent = ({
  activeChat,
  query_intent,
  tools,
  fetch_source,
  pick_source,
  deep_read,
  think,
  response,
  loadingStep,
  timedoutShow,
  Question,
  handleSendMessage,
  formatUrl,
}: ChatContentProps) => {
  const { currentSessionId, setCurrentSessionId } = useConnectStore();

  const { t } = useTranslation();

  const { uploadAttachments } = useChatStore();

  const messagesEndRef = useRef<HTMLDivElement>(null);

  const { scrollToBottom } = useChatScroll(messagesEndRef);
  const scrollRef = useRef<HTMLDivElement>(null);
  const [isAtBottom, setIsAtBottom] = useState(true);
  const visibleStartPage = useConnectStore((state) => state.visibleStartPage);

  const curChatEnd = useChatStore((state) => state.curChatEnd);

  useEffect(() => {
    setIsAtBottom(true);
    setCurrentSessionId(activeChat?._id);
  }, [activeChat?._id]);

  useEffect(() => {
    scrollToBottom();
  }, [
    activeChat?._id,
    query_intent?.message_chunk,
    fetch_source?.message_chunk,
    pick_source?.message_chunk,
    deep_read?.message_chunk,
    think?.message_chunk,
    response?.message_chunk,
    curChatEnd,
  ]);

  useEffect(() => {
    return () => {
      scrollToBottom.cancel();
    };
  }, [scrollToBottom]);

  const allMessages = activeChat?.messages || [];

  const handleScroll = (event: UIEvent<HTMLDivElement>) => {
    const { scrollHeight, scrollTop, clientHeight } =
      event.currentTarget as HTMLDivElement;

    const isAtBottom = scrollHeight - scrollTop - clientHeight < 50;

    setIsAtBottom(isAtBottom);
  };

  return (
    <div className="flex-1 overflow-hidden flex flex-col justify-between relative user-select-text">
      <div
        ref={scrollRef}
        className="flex-1 w-full overflow-x-hidden overflow-y-auto border-t border-[rgba(0,0,0,0.1)] dark:border-[rgba(255,255,255,0.15)] custom-scrollbar relative"
        onScroll={handleScroll}
      >
        {(!activeChat || activeChat?.messages?.length === 0) &&
          !visibleStartPage && <Greetings />}

        {activeChat?.messages?.map((message, index) => (
          <ChatMessage
            key={message._id + index}
            message={message}
            isTyping={false}
            onResend={handleSendMessage}
          />
        ))}

        {(!curChatEnd ||
          query_intent ||
          tools ||
          fetch_source ||
          pick_source ||
          deep_read ||
          think ||
          response) &&
        activeChat?._source?.id ? (
          <ChatMessage
            key={"current"}
            message={{
              _id: "current",
              _source: {
                type: "assistant",
                assistant_id:
                  allMessages[allMessages.length - 1]?._source?.assistant_id,
                message: "",
                question: Question,
              },
            }}
            onResend={handleSendMessage}
            isTyping={!curChatEnd}
            query_intent={query_intent}
            tools={tools}
            fetch_source={fetch_source}
            pick_source={pick_source}
            deep_read={deep_read}
            think={think}
            response={response}
            loadingStep={loadingStep}
            formatUrl={formatUrl}
          />
        ) : null}

        {timedoutShow ? (
          <ChatMessage
            key={"timedout"}
            message={{
              _id: "timedout",
              _source: {
                type: "assistant",
                message: t("assistant.chat.timedout"),
                question: Question,
              },
            }}
            onResend={handleSendMessage}
            isTyping={false}
          />
        ) : null}
        <div ref={messagesEndRef} />
      </div>

      {uploadAttachments.length > 0 && (
        <div key={currentSessionId} className="max-h-[120px] overflow-auto p-2">
          <AttachmentList />
        </div>
      )}

      {/* {currentSessionId && <SessionFile sessionId={currentSessionId} />} */}

      <ScrollToBottom scrollRef={scrollRef} isAtBottom={isAtBottom} />
    </div>
  );
};<|MERGE_RESOLUTION|>--- conflicted
+++ resolved
@@ -5,10 +5,7 @@
 import { Greetings } from "./Greetings";
 import AttachmentList from "@/components/Assistant/AttachmentList";
 import { useChatScroll } from "@/hooks/useChatScroll";
-<<<<<<< HEAD
-=======
-import { useChatStore } from "@/stores/chatStore";
->>>>>>> 4709f8c6
+
 import type { Chat, IChunkData } from "@/types/chat";
 import { useConnectStore } from "@/stores/connectStore";
 // import SessionFile from "./SessionFile";
