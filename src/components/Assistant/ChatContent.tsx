--- conflicted
+++ resolved
@@ -3,11 +3,7 @@
 
 import { ChatMessage } from "@/components/ChatMessage";
 import { Greetings } from "./Greetings";
-<<<<<<< HEAD
 import AttachmentList from "@/components/Assistant/AttachmentList";
-=======
-// import FileList from "@/components/Assistant/FileList";
->>>>>>> 3f4abe51
 import { useChatScroll } from "@/hooks/useChatScroll";
 // import { useChatStore } from "@/stores/chatStore";
 import type { Chat, IChunkData } from "@/types/chat";
@@ -56,11 +52,9 @@
 
   const { t } = useTranslation();
 
-<<<<<<< HEAD
+
   const { uploadAttachments } = useChatStore();
-=======
-  // const uploadFiles = useChatStore((state) => state.uploadFiles);
->>>>>>> 3f4abe51
+
   const messagesEndRef = useRef<HTMLDivElement>(null);
 
   const { scrollToBottom } = useChatScroll(messagesEndRef);
@@ -175,11 +169,8 @@
         <div ref={messagesEndRef} />
       </div>
 
-<<<<<<< HEAD
+
       {uploadAttachments.length > 0 && (
-=======
-      {/* {uploadFiles.length > 0 && (
->>>>>>> 3f4abe51
         <div key={sessionId} className="max-h-[120px] overflow-auto p-2">
           <AttachmentList />
         </div>
