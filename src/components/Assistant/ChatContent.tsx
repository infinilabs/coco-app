import { useRef, useEffect, UIEvent, useState } from "react";
import { useTranslation } from "react-i18next";

import { ChatMessage } from "@/components/ChatMessage";
import { Greetings } from "./Greetings";
import FileList from "@/components/Assistant/FileList";
import { useChatScroll } from "@/hooks/useChatScroll";
import { useChatStore } from "@/stores/chatStore";
import type { Chat, IChunkData } from "./types";
// import SessionFile from "./SessionFile";
import { useConnectStore } from "@/stores/connectStore";
import SessionFile from "./SessionFile";
import Splash from "./Splash";
import { ArrowDown } from "lucide-react";
import clsx from "clsx";

interface ChatContentProps {
  activeChat?: Chat;
  curChatEnd: boolean;
  query_intent?: IChunkData;
  tools?: IChunkData;
  fetch_source?: IChunkData;
  pick_source?: IChunkData;
  deep_read?: IChunkData;
  think?: IChunkData;
  response?: IChunkData;
  loadingStep?: Record<string, boolean>;
  timedoutShow: boolean;
  Question: string;
  handleSendMessage: (content: string, newChat?: Chat) => void;
  getFileUrl: (path: string) => string;
}

export const ChatContent = ({
  activeChat,
  curChatEnd,
  query_intent,
  tools,
  fetch_source,
  pick_source,
  deep_read,
  think,
  response,
  loadingStep,
  timedoutShow,
  Question,
  handleSendMessage,
  getFileUrl,
}: ChatContentProps) => {
  const sessionId = useConnectStore((state) => state.currentSessionId);
  const setCurrentSessionId = useConnectStore((state) => {
    return state.setCurrentSessionId;
  });

  useEffect(() => {
    setCurrentSessionId(activeChat?._id);
  }, [activeChat?._id]);

  const { t } = useTranslation();

  const uploadFiles = useChatStore((state) => state.uploadFiles);
  const messagesEndRef = useRef<HTMLDivElement>(null);

  const { scrollToBottom } = useChatScroll(messagesEndRef);
  const scrollRef = useRef<HTMLDivElement>(null);
  const [isAtBottom, setIsAtBottom] = useState(true);

  useEffect(() => {
    scrollToBottom();
  }, [
    activeChat?.messages,
    query_intent?.message_chunk,
    fetch_source?.message_chunk,
    pick_source?.message_chunk,
    deep_read?.message_chunk,
    think?.message_chunk,
    response?.message_chunk,
    curChatEnd,
  ]);

  useEffect(() => {
    return () => {
      scrollToBottom.cancel();
    };
  }, [scrollToBottom]);

  const allMessages = activeChat?.messages || [];

  const handleScroll = (event: UIEvent<HTMLDivElement>) => {
    const { scrollHeight, scrollTop, clientHeight } =
      event.currentTarget as HTMLDivElement;

    const isAtBottom = scrollHeight - scrollTop - clientHeight < 50;

    setIsAtBottom(isAtBottom);
  };

  return (
    <div className="flex-1 overflow-hidden flex flex-col justify-between relative">
<<<<<<< HEAD
      <div className="flex-1 w-full overflow-x-hidden overflow-y-auto border-t border-[rgba(0,0,0,0.1)] dark:border-[rgba(255,255,255,0.15)] custom-scrollbar relative">
        {activeChat?.messages?.length === 0 && <Greetings />}
=======
      <div
        ref={scrollRef}
        className="flex-1 w-full overflow-x-hidden overflow-y-auto border-t border-[rgba(0,0,0,0.1)] dark:border-[rgba(255,255,255,0.15)] custom-scrollbar relative"
        onScroll={handleScroll}
      >
        <Greetings />
>>>>>>> 6bb64e92

        {activeChat?.messages?.map((message, index) => (
          <ChatMessage
            key={message._id + index}
            message={message}
            isTyping={false}
            onResend={handleSendMessage}
          />
        ))}

        {(!curChatEnd ||
          query_intent ||
          tools ||
          fetch_source ||
          pick_source ||
          deep_read ||
          think ||
          response) &&
        activeChat?._id ? (
          <ChatMessage
            key={"current"}
            message={{
              _id: "current",
              _source: {
                type: "assistant",
                assistant_id:
                  allMessages[allMessages.length - 1]?._source?.assistant_id,
                message: "",
                question: Question,
              },
            }}
            onResend={handleSendMessage}
            isTyping={!curChatEnd}
            query_intent={query_intent}
            tools={tools}
            fetch_source={fetch_source}
            pick_source={pick_source}
            deep_read={deep_read}
            think={think}
            response={response}
            loadingStep={loadingStep}
          />
        ) : null}

        {timedoutShow ? (
          <ChatMessage
            key={"timedout"}
            message={{
              _id: "timedout",
              _source: {
                type: "assistant",
                message: t("assistant.chat.timedout"),
                question: Question,
              },
            }}
            onResend={handleSendMessage}
            isTyping={false}
          />
        ) : null}
        <div ref={messagesEndRef} />
      </div>

      {sessionId && uploadFiles.length > 0 && (
        <div key={sessionId} className="max-h-[120px] overflow-auto p-2">
          <FileList sessionId={sessionId} getFileUrl={getFileUrl} />
        </div>
      )}

      {sessionId && <SessionFile sessionId={sessionId} />}

      <Splash />

      <button
        className={clsx(
          "absolute right-4 bottom-4 flex items-center justify-center size-8 border bg-white rounded-full shadow dark:border-[#272828] dark:bg-black dark:shadow-white/15",
          {
            hidden: isAtBottom,
          }
        )}
        onClick={() => {
          scrollRef.current?.scrollTo({
            top: scrollRef.current?.scrollHeight,
            behavior: "smooth",
          });
        }}
      >
        <ArrowDown className="size-5" />
      </button>
    </div>
  );
};<|MERGE_RESOLUTION|>--- conflicted
+++ resolved
@@ -97,17 +97,12 @@
 
   return (
     <div className="flex-1 overflow-hidden flex flex-col justify-between relative">
-<<<<<<< HEAD
-      <div className="flex-1 w-full overflow-x-hidden overflow-y-auto border-t border-[rgba(0,0,0,0.1)] dark:border-[rgba(255,255,255,0.15)] custom-scrollbar relative">
-        {activeChat?.messages?.length === 0 && <Greetings />}
-=======
       <div
         ref={scrollRef}
         className="flex-1 w-full overflow-x-hidden overflow-y-auto border-t border-[rgba(0,0,0,0.1)] dark:border-[rgba(255,255,255,0.15)] custom-scrollbar relative"
         onScroll={handleScroll}
       >
-        <Greetings />
->>>>>>> 6bb64e92
+        {activeChat?.messages?.length === 0 && <Greetings />}
 
         {activeChat?.messages?.map((message, index) => (
           <ChatMessage
