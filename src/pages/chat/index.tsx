--- conflicted
+++ resolved
@@ -239,11 +239,8 @@
             isSidebarOpen={isSidebarOpen}
             clearChatPage={clearChat}
             isChatPage={isChatPage}
-<<<<<<< HEAD
             getFileUrl={getFileUrl}
-=======
             changeInput={setInput}
->>>>>>> bfc7b488
           />
 
           {/* Input area */}
