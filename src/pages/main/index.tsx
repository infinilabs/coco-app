--- conflicted
+++ resolved
@@ -1,8 +1,19 @@
-<<<<<<< HEAD
 import { useCallback } from "react";
 import { invoke } from "@tauri-apps/api/core";
 
 import SearchChat from "@/pages/web/SearchChat";
+import InputBox from "@/components/Search/InputBox";
+import Search from "@/components/Search/Search";
+import ChatAI, { ChatAIRef } from "@/components/Assistant/Chat";
+import { useAppStore } from "@/stores/appStore";
+import { useAuthStore } from "@/stores/authStore";
+import { isLinux, isWin } from "@/utils/platform";
+import UpdateApp from "@/components/UpdateApp";
+import { listen, UnlistenFn } from "@tauri-apps/api/event";
+import { IStartupStore, useStartupStore } from "@/stores/startupStore";
+import { useAsyncEffect } from "ahooks";
+
+let showCocoListen: UnlistenFn;
 
 function MainApp() {
   const querySearch = useCallback(async (input: string) => {
@@ -16,48 +27,25 @@
     } catch (error) {
       console.error("query_coco_fusion error:", error);
       throw error;
-=======
-import { useEffect, useRef, useState } from "react";
-import { invoke, isTauri } from "@tauri-apps/api/core";
-import { getCurrentWebviewWindow } from "@tauri-apps/api/webviewWindow";
-import { LogicalSize } from "@tauri-apps/api/dpi";
-import clsx from "clsx";
-
-import InputBox from "@/components/Search/InputBox";
-import Search from "@/components/Search/Search";
-import ChatAI, { ChatAIRef } from "@/components/Assistant/Chat";
-import { useAppStore } from "@/stores/appStore";
-import { useAuthStore } from "@/stores/authStore";
-import { isLinux, isWin } from "@/utils/platform";
-import UpdateApp from "@/components/UpdateApp";
-import { listen, UnlistenFn } from "@tauri-apps/api/event";
-import { IStartupStore, useStartupStore } from "@/stores/startupStore";
-import { useAsyncEffect } from "ahooks";
-
-let showCocoListen: UnlistenFn;
-
-export default function DesktopApp() {
-  const initializeListeners = useAppStore((state) => state.initializeListeners);
-  const initializeListeners_auth = useAuthStore(
-    (state) => state.initializeListeners
-  );
-
-  const isPinned = useAppStore((state) => state.isPinned);
-
-  useEffect(() => {
-    invoke("get_app_search_source");
+    }
   }, []);
 
-  useEffect(() => {
-    initializeListeners();
-    initializeListeners_auth();
-
-    // Listen for window focus and blur events
-    const handleBlur = async () => {
-      console.log("Window blurred");
-      if (isPinned) {
-        return;
+  const queryDocuments = useCallback(
+    async (from: number, size: number, queryStrings: any) => {
+      try {
+        const response: any = await invoke("query_coco_fusion", {
+          from,
+          size,
+          queryStrings,
+        });
+        return response;
+      } catch (error) {
+        console.error("query_coco_fusion error:", error);
+        throw error;
       }
+    },
+    []
+  );
 
       invoke("hide_coco").then(() => {
         console.log("Hide Coco");
@@ -125,26 +113,16 @@
         await getCurrentWebviewWindow()?.setSize(new LogicalSize(680, 596));
       }
       chatAIRef.current?.init(value);
->>>>>>> e81c5bbb
     }
-  }, []);
+  };
+  const cancelChat = () => {
+    chatAIRef.current?.cancelChat();
+  };
 
-  const queryDocuments = useCallback(
-    async (from: number, size: number, queryStrings: any) => {
-      try {
-        const response: any = await invoke("query_coco_fusion", {
-          from,
-          size,
-          queryStrings,
-        });
-        return response;
-      } catch (error) {
-        console.error("query_coco_fusion error:", error);
-        throw error;
-      }
-    },
-    []
-  );
+  const reconnect = () => {
+    chatAIRef.current?.reconnect();
+  };
+  const isTyping = false;
 
   return (
     <SearchChat
