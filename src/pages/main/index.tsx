--- conflicted
+++ resolved
@@ -22,13 +22,9 @@
           queryStrings: { query: input },
         }
       );
-<<<<<<< HEAD
       if (!response || typeof response !== 'object') {
         throw new Error('Invalid response format');
       }
-=======
-      console.log(11111, response);
->>>>>>> 76880460
       return response;
     } catch (error) {
       console.error("query_coco_fusion error:", error);
