import {
  useEffect,
  useRef,
  useCallback,
  useReducer,
  Suspense,
  memo,
} from "react";
import clsx from "clsx";

import ErrorBoundary from "@/components/Common/ErrorBoundary";
import Search from "@/components/Search/Search";
import InputBox from "@/components/Search/InputBox";
import ChatAI, { ChatAIRef } from "@/components/Assistant/Chat";
import UpdateApp from "@/components/UpdateApp";
import { isLinux, isWin } from "@/utils/platform";
import { appReducer, initialAppState } from "@/reducers/appReducer";
import { useWindowEvents } from "@/hooks/useWindowEvents";
import { useAppStore } from "@/stores/appStore";
import { useAuthStore } from "@/stores/authStore";
import platformAdapter from "@/utils/platformAdapter";
import { DataSource } from "@/components/Assistant/types";
import { useStartupStore } from "@/stores/startupStore";
<<<<<<< HEAD
import { useThemeStore } from "@/stores/themeStore";
import { Get } from "@/api/axiosRequest";

const Search = lazy(() => import("@/components/Search/Search"));
const ChatAI = lazy(() => import("@/components/Assistant/Chat"));

=======
>>>>>>> c7e547b5
interface SearchChatProps {
  isTauri: boolean;
  hasModules: string[];
  theme?: "auto" | "light" | "dark";
  hideCoco: () => void;
  searchPlaceholder?: string;
  chatPlaceholder?: string;
  querySearch: (input: string) => Promise<any>;
  queryDocuments: (
    from: number,
    size: number,
    queryStrings: any
  ) => Promise<any>;
}

function SearchChat({
  isTauri = true,
  hasModules = ["search", "chat"],
  theme,
  hideCoco,
  querySearch,
  queryDocuments,
  searchPlaceholder,
  chatPlaceholder,
}: SearchChatProps) {
  const [state, dispatch] = useReducer(appReducer, initialAppState);
  const {
    isChatMode,
    input,
    isTransitioned,
    isSearchActive,
    isDeepThinkActive,
    isTyping,
  } = state;

  useWindowEvents();

  const initializeListeners = useAppStore((state) => state.initializeListeners);
  const initializeListeners_auth = useAuthStore(
    (state) => state.initializeListeners
  );

  const setTheme = useThemeStore((state) => state.setTheme);

  useEffect(() => {
    initializeListeners();
    initializeListeners_auth();
    platformAdapter.invokeBackend("get_app_search_source");
    //
    if (theme) {
      setTheme(theme);
    }
  }, []);

  const chatAIRef = useRef<ChatAIRef>(null);

  const changeMode = useCallback(async (value: boolean) => {
    dispatch({ type: "SET_CHAT_MODE", payload: value });
  }, []);

  const handleSendMessage = useCallback(
    async (value: string) => {
      dispatch({ type: "SET_INPUT", payload: value });
      if (isChatMode) {
        chatAIRef.current?.init(value);
      }
    },
    [isChatMode]
  );

  const cancelChat = useCallback(() => {
    chatAIRef.current?.cancelChat();
  }, []);

  const reconnect = useCallback(() => {
    chatAIRef.current?.reconnect();
  }, []);

  const setInput = useCallback((value: string) => {
    dispatch({ type: "SET_INPUT", payload: value });
  }, []);

  const toggleSearchActive = useCallback(() => {
    dispatch({ type: "TOGGLE_SEARCH_ACTIVE" });
  }, []);

  const toggleDeepThinkActive = useCallback(() => {
    dispatch({ type: "TOGGLE_DEEP_THINK_ACTIVE" });
  }, []);

  const LoadingFallback = () => (
    <div className="flex items-center justify-center h-full">loading...</div>
  );

  const getFileUrl = useCallback((path: string) => {
    return platformAdapter.convertFileSrc(path);
  }, []);

  const openSetting = useCallback(() => {
    return platformAdapter.emitEvent("open_settings", "");
  }, []);

  const setWindowAlwaysOnTop = useCallback(async (isPinned: boolean) => {
    return platformAdapter.setAlwaysOnTop(isPinned);
  }, []);

  const getDataSourcesByServer = useCallback(
    async (serverId: string): Promise<DataSource[]> => {
      if (isTauri) {
        return platformAdapter.invokeBackend("get_datasources_by_server", {
          id: serverId,
        });
      } else {
        const [error, response]: any = await Get("/datasource/_search");
        if (error) {
          console.error("_search", error);
          return [];
        }
        const res = response?.hits?.hits?.map((item: any) => {
          return {
            ...item,
            id: item._source.id,
            name: item._source.name,
          }
        })
        return res || [];
      }
    },
    []
  );

  const setupWindowFocusListener = useCallback(async (callback: () => void) => {
    return platformAdapter.listenEvent("tauri://focus", callback);
  }, []);

  const checkScreenPermission = useCallback(async () => {
    return platformAdapter.checkScreenRecordingPermission();
  }, []);

  const requestScreenPermission = useCallback(() => {
    return platformAdapter.requestScreenRecordingPermission();
  }, []);

  const getScreenMonitors = useCallback(async () => {
    return platformAdapter.getScreenshotableMonitors();
  }, []);

  const getScreenWindows = useCallback(async () => {
    return platformAdapter.getScreenshotableWindows();
  }, []);

  const captureMonitorScreenshot = useCallback(async (id: number) => {
    return platformAdapter.captureMonitorScreenshot(id);
  }, []);

  const captureWindowScreenshot = useCallback(async (id: number) => {
    return platformAdapter.captureWindowScreenshot(id);
  }, []);

  const openFileDialog = useCallback(async (options: { multiple: boolean }) => {
    return platformAdapter.openFileDialog(options);
  }, []);

  const getFileMetadata = useCallback(async (path: string) => {
    return platformAdapter.getFileMetadata(path);
  }, []);

  const getFileIcon = useCallback(async (path: string, size: number) => {
    return platformAdapter.getFileIcon(path, size);
  }, []);

  const checkUpdate = useCallback(async () => {
    return platformAdapter.checkUpdate();
  }, []);

  const relaunchApp = useCallback(async () => {
    return platformAdapter.relaunchApp();
  }, []);

  const defaultStartupWindow = useStartupStore((state) => {
    return state.defaultStartupWindow;
  });
  const setDefaultStartupWindow = useStartupStore((state) => {
    return state.setDefaultStartupWindow;
  });

  const showCocoListenRef = useRef<(() => void) | undefined>();

  useEffect(() => {
    if (hasModules?.length === 1 && hasModules?.includes("chat")) {
      changeMode(true);
    }

    let unlistenChangeStartupStore: (() => void) | undefined;

    const setupListener = async () => {
      try {
        unlistenChangeStartupStore = await platformAdapter.listenEvent(
          "change-startup-store",
          ({ payload }) => {
            if (
              payload &&
              typeof payload === "object" &&
              "defaultStartupWindow" in payload
            ) {
              const startupWindow = payload.defaultStartupWindow;
              if (
                startupWindow === "searchMode" ||
                startupWindow === "chatMode"
              ) {
                setDefaultStartupWindow(startupWindow);
              }
            }
          }
        );
      } catch (error) {
        console.error("Error setting up change-startup-store listener:", error);
      }
    };

    setupListener();

    return () => {
      if (unlistenChangeStartupStore) {
        unlistenChangeStartupStore();
      }
    };
  }, []);

  useEffect(() => {
    const setupShowCocoListener = async () => {
      if (showCocoListenRef.current) {
        showCocoListenRef.current();
        showCocoListenRef.current = undefined;
      }

      try {
        const unlisten = await platformAdapter.listenEvent("show-coco", () => {
          changeMode(defaultStartupWindow === "chatMode");
        });

        showCocoListenRef.current = unlisten;
      } catch (error) {
        console.error("Error setting up show-coco listener:", error);
      }
    };

    setupShowCocoListener();

    return () => {
      if (showCocoListenRef.current) {
        showCocoListenRef.current();
        showCocoListenRef.current = undefined;
      }
    };
  }, [defaultStartupWindow, changeMode]);

  return (
    <ErrorBoundary>
      <div
        data-tauri-drag-region={isTauri}
        className={clsx(
          "size-full m-auto overflow-hidden relative bg-no-repeat bg-cover bg-center bg-white dark:bg-black",
          [
            isTransitioned
              ? "bg-chat_bg_light dark:bg-chat_bg_dark"
              : "bg-search_bg_light dark:bg-search_bg_dark",
          ],
          {
            "rounded-xl": !isWin,
            "border border-[#E6E6E6] dark:border-[#272626]": isLinux,
          }
        )}
      >
        <div
          data-tauri-drag-region={isTauri}
          className={`p-2 pb-0 absolute w-full flex items-center justify-center transition-all duration-500 ${
            isTransitioned
              ? "top-[calc(100%-90px)] h-[90px] border-t"
              : "top-0 h-[90px] border-b"
          } border-[#E6E6E6] dark:border-[#272626]`}
        >
          <InputBox
            isChatMode={isChatMode}
            inputValue={input}
            onSend={handleSendMessage}
            disabled={isTyping}
            disabledChange={cancelChat}
            changeMode={changeMode}
            changeInput={setInput}
            reconnect={reconnect}
            isSearchActive={isSearchActive}
            setIsSearchActive={toggleSearchActive}
            isDeepThinkActive={isDeepThinkActive}
            setIsDeepThinkActive={toggleDeepThinkActive}
            getDataSourcesByServer={getDataSourcesByServer}
            setupWindowFocusListener={setupWindowFocusListener}
            hideCoco={hideCoco}
            checkScreenPermission={checkScreenPermission}
            requestScreenPermission={requestScreenPermission}
            getScreenMonitors={getScreenMonitors}
            getScreenWindows={getScreenWindows}
            captureMonitorScreenshot={captureMonitorScreenshot}
            captureWindowScreenshot={captureWindowScreenshot}
            openFileDialog={openFileDialog}
            getFileMetadata={getFileMetadata}
            getFileIcon={getFileIcon}
            hasModules={hasModules}
            searchPlaceholder={searchPlaceholder}
            chatPlaceholder={chatPlaceholder}
          />
        </div>

        <div
          data-tauri-drag-region={isTauri}
          className={`absolute w-full transition-opacity duration-500 ${
            isTransitioned ? "opacity-0 pointer-events-none" : "opacity-100"
          } bottom-0 h-[calc(100%-90px)] `}
        >
          <Suspense fallback={<LoadingFallback />}>
            <Search
              key="Search"
              isTauri={isTauri}
              input={input}
              isChatMode={isChatMode}
              changeInput={setInput}
              querySearch={querySearch}
              queryDocuments={queryDocuments}
              hideCoco={hideCoco}
              openSetting={openSetting}
              setWindowAlwaysOnTop={setWindowAlwaysOnTop}
            />
          </Suspense>
        </div>

        <div
          data-tauri-drag-region={isTauri}
          className={`absolute w-full transition-all duration-500 select-auto ${
            isTransitioned
              ? "top-0 opacity-100 pointer-events-auto"
              : "-top-[506px] opacity-0 pointer-events-none"
          } h-[calc(100%-90px)]`}
        >
          {isTransitioned && isChatMode ? (
            <Suspense fallback={<LoadingFallback />}>
              <ChatAI
                ref={chatAIRef}
                key="ChatAI"
                isTransitioned={isTransitioned}
                changeInput={setInput}
                isSearchActive={isSearchActive}
                isDeepThinkActive={isDeepThinkActive}
                getFileUrl={getFileUrl}
              />
            </Suspense>
          ) : null}
        </div>

        <UpdateApp checkUpdate={checkUpdate} relaunchApp={relaunchApp} />
      </div>
    </ErrorBoundary>
  );
}

export default memo(SearchChat);<|MERGE_RESOLUTION|>--- conflicted
+++ resolved
@@ -21,18 +21,13 @@
 import platformAdapter from "@/utils/platformAdapter";
 import { DataSource } from "@/components/Assistant/types";
 import { useStartupStore } from "@/stores/startupStore";
-<<<<<<< HEAD
 import { useThemeStore } from "@/stores/themeStore";
 import { Get } from "@/api/axiosRequest";
 
-const Search = lazy(() => import("@/components/Search/Search"));
-const ChatAI = lazy(() => import("@/components/Assistant/Chat"));
-
-=======
->>>>>>> c7e547b5
 interface SearchChatProps {
   isTauri: boolean;
   hasModules: string[];
+  hasFeature?: string[];
   theme?: "auto" | "light" | "dark";
   hideCoco: () => void;
   searchPlaceholder?: string;
@@ -48,6 +43,7 @@
 function SearchChat({
   isTauri = true,
   hasModules = ["search", "chat"],
+  hasFeature = ["think", "search"],
   theme,
   hideCoco,
   querySearch,
@@ -325,6 +321,7 @@
             setIsSearchActive={toggleSearchActive}
             isDeepThinkActive={isDeepThinkActive}
             setIsDeepThinkActive={toggleDeepThinkActive}
+            hasFeature={hasFeature}
             getDataSourcesByServer={getDataSourcesByServer}
             setupWindowFocusListener={setupWindowFocusListener}
             hideCoco={hideCoco}
