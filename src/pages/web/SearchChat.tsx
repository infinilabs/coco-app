--- conflicted
+++ resolved
@@ -20,12 +20,9 @@
 import { useAuthStore } from "@/stores/authStore";
 import platformAdapter from "@/utils/platformAdapter";
 import { useStartupStore } from "@/stores/startupStore";
-<<<<<<< HEAD
 import { useThemeStore } from "@/stores/themeStore";
 import { Get } from "@/api/axiosRequest";
-=======
-import { DataSource } from "@/types/commands"
->>>>>>> d2eed4a1
+import { DataSource } from "@/types/commands";
 
 interface SearchChatProps {
   isTauri: boolean;
@@ -350,6 +347,7 @@
             hasModules={hasModules}
             searchPlaceholder={searchPlaceholder}
             chatPlaceholder={chatPlaceholder}
+            hideCoco={hideCoco}
           />
         </div>
 
