import { useEffect, useState } from "react";

import SearchChat from "@/components/SearchChat";
import { useAppStore } from "@/stores/appStore";
import { useShortcutsStore } from "@/stores/shortcutsStore";
import { useIsMobile } from "@/hooks/useIsMobile";

import "@/i18n";
import "@/web.css";
import { useModifierKeyPress } from "@/hooks/useModifierKeyPress";
import useEscape from "@/hooks/useEscape";

interface WebAppProps {
  headers?: Record<string, unknown>;
  serverUrl?: string;
  width?: number;
  height?: number;
  hasModules?: string[];
  defaultModule?: "search" | "chat";
  assistantIDs?: string[];
  hideCoco?: () => void;
  theme?: "auto" | "light" | "dark";
  searchPlaceholder?: string;
  chatPlaceholder?: string;
  showChatHistory?: boolean;
  setIsPinned?: (value: boolean) => void;
  onCancel?: () => void;
}

function WebApp({
  width = 680,
  height = 590,
  headers = {
    "X-API-TOKEN":
      "cvqt6r02sdb2v3bkgip0x3ixv01f3r2lhnxoz1efbn160wm9og58wtv8t6wrv1ebvnvypuc23dx9pb33aemh",
    "APP-INTEGRATION-ID": "cvkm9hmhpcemufsg3vug",
  },
  // token = "cva1j5ehpcenic3ir7k0h8fb8qtv35iwtywze248oscrej8yoivhb5b1hyovp24xejjk27jy9ddt69ewfi3n",   // https://coco.infini.cloud
  // token = "cvqt6r02sdb2v3bkgip0x3ixv01f3r2lhnxoz1efbn160wm9og58wtv8t6wrv1ebvnvypuc23dx9pb33aemh",  // http://localhost:9000
  // token = "cv5djeb9om602jdvtnmg6kc1muyn2vcadr6te48j9t9pvt59ewrnwj7fwvxrw3va84j2a0lb5y8194fbr3jd",  // http://43.153.113.88:9000
  serverUrl = "",
  hideCoco = () => {},
  hasModules = ["search", "chat"],
  defaultModule = "search",
  assistantIDs = [],
  theme = "dark",
  searchPlaceholder = "",
  chatPlaceholder = "",
  showChatHistory = false,
  setIsPinned,
  onCancel,
}: WebAppProps) {
  const setIsTauri = useAppStore((state) => state.setIsTauri);
  const setEndpoint = useAppStore((state) => state.setEndpoint);
  const setModeSwitch = useShortcutsStore((state) => state.setModeSwitch);
  const setInternetSearch = useShortcutsStore((state) => {
    return state.setInternetSearch;
  });

  useEffect(() => {
    setIsTauri(false);
    setEndpoint(serverUrl);
    setModeSwitch("S");
<<<<<<< HEAD
    setInternetSearch("G");
=======
    setInternetSearch("E");

>>>>>>> 6e07caca
    localStorage.setItem("headers", JSON.stringify(headers || {}));
  }, []);

  const isMobile = useIsMobile();

  const [isChatMode, setIsChatMode] = useState(false);

  useEscape();

  useModifierKeyPress();

  return (
    <div
      id="searchChat-container"
      className={`coco-container ${theme}`}
      data-theme={theme}
      style={{
        maxWidth: `${width}px`,
        width: `100vw`,
        height: isMobile ? "100vh" : `${height}px`,
      }}
    >
      {isMobile && (
        <div
          className={`fixed ${
            isChatMode ? "top-1" : "top-3"
          } right-2 flex items-center justify-center w-8 h-8 rounded-full bg-black/10 dark:bg-white/10 cursor-pointer z-50`}
          onClick={onCancel}
        >
          <svg width="16" height="16" viewBox="0 0 16 16" fill="none">
            <path
              d="M12 4L4 12M4 4L12 12"
              stroke="#FF4D4F"
              strokeWidth="1.5"
              strokeLinecap="round"
            />
          </svg>
        </div>
      )}
      <SearchChat
        isTauri={false}
        hideCoco={hideCoco}
        hasModules={hasModules}
        defaultModule={defaultModule}
        theme={theme}
        searchPlaceholder={searchPlaceholder}
        chatPlaceholder={chatPlaceholder}
        showChatHistory={showChatHistory}
        setIsPinned={setIsPinned}
        onModeChange={setIsChatMode}
        isMobile={isMobile}
        assistantIDs={assistantIDs}
      />
    </div>
  );
}

export default WebApp;<|MERGE_RESOLUTION|>--- conflicted
+++ resolved
@@ -4,11 +4,12 @@
 import { useAppStore } from "@/stores/appStore";
 import { useShortcutsStore } from "@/stores/shortcutsStore";
 import { useIsMobile } from "@/hooks/useIsMobile";
+import { useModifierKeyPress } from "@/hooks/useModifierKeyPress";
+import useEscape from "@/hooks/useEscape";
+import { useViewportHeight } from "@/hooks/useViewportHeight";
 
 import "@/i18n";
 import "@/web.css";
-import { useModifierKeyPress } from "@/hooks/useModifierKeyPress";
-import useEscape from "@/hooks/useEscape";
 
 interface WebAppProps {
   headers?: Record<string, unknown>;
@@ -61,12 +62,8 @@
     setIsTauri(false);
     setEndpoint(serverUrl);
     setModeSwitch("S");
-<<<<<<< HEAD
-    setInternetSearch("G");
-=======
     setInternetSearch("E");
 
->>>>>>> 6e07caca
     localStorage.setItem("headers", JSON.stringify(headers || {}));
   }, []);
 
@@ -75,8 +72,8 @@
   const [isChatMode, setIsChatMode] = useState(false);
 
   useEscape();
-
   useModifierKeyPress();
+  useViewportHeight();
 
   return (
     <div
@@ -86,7 +83,7 @@
       style={{
         maxWidth: `${width}px`,
         width: `100vw`,
-        height: isMobile ? "100vh" : `${height}px`,
+        height: isMobile ? "calc(var(--vh, 1vh) * 100)" : `${height}px`,
       }}
     >
       {isMobile && (
