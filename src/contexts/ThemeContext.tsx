--- conflicted
+++ resolved
@@ -56,16 +56,11 @@
   }, [theme]);
 
   async function switchTrayIcon(value: "dark" | "light") {
-<<<<<<< HEAD
-    if(!isTauri()) return;
-    await invoke("switch_tray_icon", { isDarkMode: value === "dark" });
-=======
     try {
       await invoke("switch_tray_icon", { isDarkMode: value === "dark" });
     } catch (err) {
       console.error("Failed to switch tray icon:", err);
     }
->>>>>>> ce921944
   }
 
   // Get the actual theme to display based on user settings and system theme
@@ -107,26 +102,6 @@
         console.error("Failed to emit theme-changed event:", err);
       }
     }
-<<<<<<< HEAD
-    getAppTheme();
-  }, [theme]);
-
-  const getAppTheme = async () => {
-    if(!isTauri()) return;
-    const theme = await invoke("plugin:theme|get_theme");
-    console.log("theme", theme);
-  };
-
-  const changeTheme = async (value: AppTheme) => {
-    setTheme(value);
-    if(!isTauri()) return;
-    await invoke("plugin:theme|set_theme", {
-      theme: value,
-    }).catch((err) => {
-      console.error(err);
-    });
-  };
-=======
   };
 
   // Initialize theme and handle system theme changes
@@ -174,7 +149,6 @@
       unlisten?.();
     };
   }, []);
->>>>>>> ce921944
 
   return (
     <ThemeContext.Provider value={{ theme, changeTheme }}>
