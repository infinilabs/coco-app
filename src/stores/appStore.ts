--- conflicted
+++ resolved
@@ -52,13 +52,10 @@
   showCocoShortcuts: string[];
   setShowCocoShortcuts: (showCocoShortcuts: string[]) => void;
 
-<<<<<<< HEAD
   isTauri: boolean;
   setIsTauri: (isTauri: boolean) => void;
-=======
   visible: boolean;
   withVisibility: <T>(fn: () => Promise<T>) => Promise<T>;
->>>>>>> c7e547b5
 };
 
 export const useAppStore = create<IAppStore>()(
@@ -112,10 +109,8 @@
 
         return set({ showCocoShortcuts });
       },
-<<<<<<< HEAD
       isTauri: true,
       setIsTauri: (isTauri: boolean) => set({ isTauri }),
-=======
       visible: false,
       withVisibility: async <T>(fn: () => Promise<T>) => {
         set({ visible: true });
@@ -126,7 +121,6 @@
 
         return result;
       },
->>>>>>> c7e547b5
     }),
     {
       name: "app-store",
