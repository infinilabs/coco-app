import { create } from 'zustand';
import { createTauriStore } from '@tauri-store/zustand';

// Types adapted from Selection/index.tsx to ensure compatibility
export type LucideIconName =
  | "Search"
  | "Bot"
  | "Languages"
  | "FileText"
  | "Copy"
  | "Volume2";

type IconConfig =
  | { type: "lucide"; name: LucideIconName; color?: string }
  | { type: "custom"; dataUrl: string; color?: string };

type ActionType =
  | "search"
  | "ask_ai"
  | "translate"
  | "summary"
  | "copy"
  | "speak"
  | "custom";

export type ButtonConfig = {
  id: string;
  label: string;
  icon: IconConfig;
  action: {
    type: ActionType;
    assistantId?: string;
    assistantServerId?: string;
    eventName?: string;
  };
  labelKey?: string;
};

type SelectionStore = {
  iconsOnly: boolean;
  setIconsOnly: (iconsOnly: boolean) => void;
<<<<<<< HEAD
};

export const useSelectionStore = create<ISelectionStore>()(
  subscribeWithSelector(
    persist(
      (set) => ({
        selectionEnabled: false,
        setSelectionEnabled(selectionEnabled) {
          set({ selectionEnabled });
        },
        toolbarConfig: [],
        setToolbarConfig(toolbarConfig) {
          set({ toolbarConfig });
          platformAdapter.emitEvent("change-selection-store", {
              iconsOnly: useSelectionStore.getState().iconsOnly,
              toolbarConfig,
            });
        },
        iconsOnly: false,
        setIconsOnly(iconsOnly) {
          set({ iconsOnly });
          platformAdapter.emitEvent("change-selection-store", {
              iconsOnly,
              toolbarConfig: useSelectionStore.getState().toolbarConfig,
            });
        }
      }),
      {
        name: "selection-store",
        partialize: (state) => ({
          toolbarConfig: state.toolbarConfig,
          iconsOnly: state.iconsOnly,
        }),
      }
    )
  )
);
=======
  toolbarConfig: ButtonConfig[];
  setToolbarConfig: (config: ButtonConfig[]) => void;
  selectionEnabled: boolean;
  setSelectionEnabled: (enabled: boolean) => void;
}

// A Zustand store, like any other.
export const useSelectionStore = create<SelectionStore>((set) => ({
  iconsOnly: false,
  setIconsOnly: (iconsOnly) => set({ iconsOnly }),
  toolbarConfig: [],
  setToolbarConfig: (toolbarConfig) => set({ toolbarConfig }),
  selectionEnabled: true,
  setSelectionEnabled: (selectionEnabled) => set({ selectionEnabled }),
}));

// A handle to the Tauri plugin.
// We will need this to start the store.
export const tauriHandler = createTauriStore('selection-store', useSelectionStore, {
  saveOnChange: true,
  autoStart: true,
});
>>>>>>> 96daf18b
<|MERGE_RESOLUTION|>--- conflicted
+++ resolved
@@ -39,45 +39,6 @@
 type SelectionStore = {
   iconsOnly: boolean;
   setIconsOnly: (iconsOnly: boolean) => void;
-<<<<<<< HEAD
-};
-
-export const useSelectionStore = create<ISelectionStore>()(
-  subscribeWithSelector(
-    persist(
-      (set) => ({
-        selectionEnabled: false,
-        setSelectionEnabled(selectionEnabled) {
-          set({ selectionEnabled });
-        },
-        toolbarConfig: [],
-        setToolbarConfig(toolbarConfig) {
-          set({ toolbarConfig });
-          platformAdapter.emitEvent("change-selection-store", {
-              iconsOnly: useSelectionStore.getState().iconsOnly,
-              toolbarConfig,
-            });
-        },
-        iconsOnly: false,
-        setIconsOnly(iconsOnly) {
-          set({ iconsOnly });
-          platformAdapter.emitEvent("change-selection-store", {
-              iconsOnly,
-              toolbarConfig: useSelectionStore.getState().toolbarConfig,
-            });
-        }
-      }),
-      {
-        name: "selection-store",
-        partialize: (state) => ({
-          toolbarConfig: state.toolbarConfig,
-          iconsOnly: state.iconsOnly,
-        }),
-      }
-    )
-  )
-);
-=======
   toolbarConfig: ButtonConfig[];
   setToolbarConfig: (config: ButtonConfig[]) => void;
   selectionEnabled: boolean;
@@ -99,5 +60,4 @@
 export const tauriHandler = createTauriStore('selection-store', useSelectionStore, {
   saveOnChange: true,
   autoStart: true,
-});
->>>>>>> 96daf18b
+});