--- conflicted
+++ resolved
@@ -1,14 +1,10 @@
 import { create } from "zustand";
 import { persist } from "zustand/middleware";
-<<<<<<< HEAD
-import { produce } from "immer";
-=======
 import { produce } from 'immer'
 import { listen, emit } from "@tauri-apps/api/event";
 
 const CONNECTOR_CHANGE_EVENT = "connector_data_change";
 const DATASOURCE_CHANGE_EVENT = "datasourceData_change";
->>>>>>> bfc7b488
 
 type keyArrayObject = {
   [key: string]: any[];
@@ -32,7 +28,6 @@
     (set) => ({
       serverList: [],
       setServerList: (serverList: []) => {
-<<<<<<< HEAD
         console.log("set serverList:", serverList);
         set(
           produce((draft) => {
@@ -48,7 +43,6 @@
             draft.currentService = server;
           })
         );
-=======
         console.log("set serverList:", serverList)
         set(produce((draft) => {
           draft.serverList = serverList;
@@ -60,7 +54,6 @@
         set(produce((draft) => {
           draft.currentService = server;
         }))
->>>>>>> bfc7b488
       },
       connector_data: {},
       setConnectorData: async (connector_data: any[], key: string) => {
