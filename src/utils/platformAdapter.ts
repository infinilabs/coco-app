--- conflicted
+++ resolved
@@ -28,15 +28,11 @@
   "change-startup-store": {
     defaultStartupWindow: string;
   };
-<<<<<<< HEAD
   'show-coco': void;
   'connector_data_change': void;
   'datasourceData_change': void;
   'ws-error': void;
   'ws-message': void;
-=======
-  "show-coco": void;
->>>>>>> c7e547b5
 }
 
 // Platform adapter interface
@@ -87,409 +83,8 @@
   openExternal: (url: string) => Promise<void>;
 }
 
-<<<<<<< HEAD
-=======
-// Create Tauri adapter functions
-export const createTauriAdapter = (): PlatformAdapter => {
-  return {
-    async invokeBackend(command: string, args?: any): Promise<any> {
-      if (isTauri()) {
-        const { invoke } = await import("@tauri-apps/api/core");
-        return invoke(command, args);
-      }
-      return null;
-    },
-
-    async setWindowSize(width: number, height: number): Promise<void> {
-      if (isTauri()) {
-        const { getCurrentWebviewWindow } = await import(
-          "@tauri-apps/api/webviewWindow"
-        );
-        const { LogicalSize } = await import("@tauri-apps/api/dpi");
-        const window = await getCurrentWebviewWindow();
-        if (window) {
-          await window.setSize(new LogicalSize(width, height));
-        }
-      }
-    },
-
-    async hideWindow(): Promise<void> {
-      if (isTauri()) {
-        const { invoke } = await import("@tauri-apps/api/core");
-        await invoke("hide_coco");
-      }
-    },
-
-    async showWindow(): Promise<void> {
-      if (isTauri()) {
-        const { getCurrentWebviewWindow } = await import(
-          "@tauri-apps/api/webviewWindow"
-        );
-        const window = await getCurrentWebviewWindow();
-        if (window) {
-          await window.show();
-          await window.unminimize();
-          await window.setFocus();
-        }
-      }
-    },
-
-    isPlatformTauri(): boolean {
-      return isTauri();
-    },
-
-    convertFileSrc(path: string): string {
-      if (isTauri()) {
-        const { convertFileSrc } = require("@tauri-apps/api/core");
-        return convertFileSrc(path);
-      }
-      return path;
-    },
-
-    async emitEvent(event: string, payload?: any) {
-      if (isTauri()) {
-        const { emit } = await import("@tauri-apps/api/event");
-        return emit(event, payload);
-      }
-    },
-
-    async listenEvent<K extends keyof EventPayloads>(
-      event: K,
-      callback: (event: { payload: EventPayloads[K] }) => void
-    ) {
-      if (isTauri()) {
-        const { listen } = await import("@tauri-apps/api/event");
-        return listen(event, callback);
-      }
-      return () => {};
-    },
-
-    async setAlwaysOnTop(isPinned: boolean) {
-      if (isTauri()) {
-        const { getCurrentWindow } = await import("@tauri-apps/api/window");
-        const window = getCurrentWindow();
-        return window.setAlwaysOnTop(isPinned);
-      }
-    },
-
-    async checkScreenRecordingPermission() {
-      if (isTauri()) {
-        const { checkScreenRecordingPermission } = await import(
-          "tauri-plugin-macos-permissions-api"
-        );
-        return checkScreenRecordingPermission();
-      }
-      return false;
-    },
-
-    async requestScreenRecordingPermission() {
-      if (isTauri()) {
-        const { requestScreenRecordingPermission } = await import(
-          "tauri-plugin-macos-permissions-api"
-        );
-        return requestScreenRecordingPermission();
-      }
-    },
-
-    async getScreenshotableMonitors() {
-      if (isTauri()) {
-        const { getScreenshotableMonitors } = await import(
-          "tauri-plugin-screenshots-api"
-        );
-        return getScreenshotableMonitors();
-      }
-      return [];
-    },
-
-    async getScreenshotableWindows() {
-      if (isTauri()) {
-        const { getScreenshotableWindows } = await import(
-          "tauri-plugin-screenshots-api"
-        );
-        return getScreenshotableWindows();
-      }
-      return [];
-    },
-
-    async captureMonitorScreenshot(id: number) {
-      if (isTauri()) {
-        const { getMonitorScreenshot } = await import(
-          "tauri-plugin-screenshots-api"
-        );
-        return getMonitorScreenshot(id);
-      }
-      return "";
-    },
-
-    async captureWindowScreenshot(id: number) {
-      if (isTauri()) {
-        const { getWindowScreenshot } = await import(
-          "tauri-plugin-screenshots-api"
-        );
-        return getWindowScreenshot(id);
-      }
-      return "";
-    },
-
-    async openFileDialog(options: { multiple: boolean }) {
-      if (isTauri()) {
-        const { open } = await import("@tauri-apps/plugin-dialog");
-        return open(options);
-      }
-      return null;
-    },
-
-    async getFileMetadata(path: string) {
-      if (isTauri()) {
-        const { metadata } = await import("tauri-plugin-fs-pro-api");
-        return metadata(path);
-      }
-      return null;
-    },
-
-    async getFileIcon(path: string, size: number) {
-      if (isTauri()) {
-        const { icon } = await import("tauri-plugin-fs-pro-api");
-        return icon(path, size);
-      }
-      return "";
-    },
-
-    async checkUpdate() {
-      if (isTauri()) {
-        const { check } = await import("@tauri-apps/plugin-updater");
-        return check();
-      }
-      return null;
-    },
-
-    async relaunchApp() {
-      if (isTauri()) {
-        const { relaunch } = await import("@tauri-apps/plugin-process");
-        return relaunch();
-      }
-    },
-
-    async listenThemeChanged(callback) {
-      if (isTauri()) {
-        const { listen } = await import("@tauri-apps/api/event");
-        return listen("theme-changed", ({ payload }) => {
-          callback(payload);
-        });
-      }
-      return () => {};
-    },
-
-    async getWebviewWindow() {
-      if (isTauri()) {
-        const { getCurrentWebviewWindow } = await import(
-          "@tauri-apps/api/webviewWindow"
-        );
-        return getCurrentWebviewWindow();
-      }
-      return null;
-    },
-
-    async setWindowTheme(theme) {
-      const window = await this.getWebviewWindow();
-      if (window) {
-        return window.setTheme(theme);
-      }
-    },
-
-    async getWindowTheme() {
-      const window = await this.getWebviewWindow();
-      if (window) {
-        return window.theme();
-      }
-      return "light";
-    },
-
-    async onThemeChanged(callback) {
-      const window = await this.getWebviewWindow();
-      if (window) {
-        window.onThemeChanged(callback);
-      }
-    },
-
-    async getWindowByLabel(label: string) {
-      if (isTauri()) {
-        const { WebviewWindow } = await import("@tauri-apps/api/webviewWindow");
-        const window = await WebviewWindow.getByLabel(label);
-        return window;
-      }
-      return null;
-    },
-
-    async createWindow(label: string, options: any) {
-      if (isTauri()) {
-        const { WebviewWindow } = await import("@tauri-apps/api/webviewWindow");
-        new WebviewWindow(label, options);
-      }
-    },
-  };
-};
-
-// Create Web adapter functions
-export const createWebAdapter = (): PlatformAdapter => {
-  return {
-    async invokeBackend(command: string, args?: any): Promise<any> {
-      console.log(`Web mode simulated backend call: ${command}`, args);
-      // Implement web environment simulation logic or API calls here
-      return null;
-    },
-
-    async setWindowSize(width: number, height: number): Promise<void> {
-      console.log(`Web mode simulated window resize: ${width}x${height}`);
-      // No actual operation needed in web environment
-    },
-
-    async hideWindow(): Promise<void> {
-      console.log("Web mode simulated window hide");
-      // No actual operation needed in web environment
-    },
-
-    async showWindow(): Promise<void> {
-      console.log("Web mode simulated window show");
-      // No actual operation needed in web environment
-    },
-
-    isPlatformTauri(): boolean {
-      return false;
-    },
-
-    convertFileSrc(path: string): string {
-      return path;
-    },
-
-    async emitEvent(event: string, payload?: any): Promise<void> {
-      console.log("Web mode simulated event emit", event, payload);
-    },
-
-    async listenEvent<K extends keyof EventPayloads>(
-      event: K,
-      _callback: (event: { payload: EventPayloads[K] }) => void
-    ): Promise<() => void> {
-      console.log("Web mode simulated event listen", event);
-      return () => {};
-    },
-
-    async setAlwaysOnTop(isPinned: boolean): Promise<void> {
-      console.log("Web mode simulated set always on top", isPinned);
-    },
-
-    async checkScreenRecordingPermission(): Promise<boolean> {
-      console.log("Web mode simulated check screen recording permission");
-      return false;
-    },
-
-    requestScreenRecordingPermission(): void {
-      console.log("Web mode simulated request screen recording permission");
-    },
-
-    async getScreenshotableMonitors(): Promise<any[]> {
-      console.log("Web mode simulated get screenshotable monitors");
-      return [];
-    },
-
-    async getScreenshotableWindows(): Promise<any[]> {
-      console.log("Web mode simulated get screenshotable windows");
-      return [];
-    },
-
-    async captureMonitorScreenshot(id: number): Promise<string> {
-      console.log("Web mode simulated capture monitor screenshot", id);
-      return "";
-    },
-
-    async captureWindowScreenshot(id: number): Promise<string> {
-      console.log("Web mode simulated capture window screenshot", id);
-      return "";
-    },
-
-    async openFileDialog(options: { multiple: boolean }): Promise<null> {
-      console.log("Web mode simulated open file dialog", options);
-      return null;
-    },
-
-    async getFileMetadata(path: string): Promise<null> {
-      console.log("Web mode simulated get file metadata", path);
-      return null;
-    },
-
-    async getFileIcon(path: string, size: number): Promise<string> {
-      console.log("Web mode simulated get file icon", path, size);
-      return "";
-    },
-
-    async checkUpdate(): Promise<any> {
-      console.log("Web mode simulated check update");
-      return null;
-    },
-
-    async relaunchApp(): Promise<void> {
-      console.log("Web mode simulated relaunch app");
-    },
-
-    async listenThemeChanged() {
-      console.log("Web mode simulated theme change listener");
-      return () => {};
-    },
-
-    async getWebviewWindow() {
-      console.log("Web mode simulated get webview window");
-      return null;
-    },
-
-    async setWindowTheme(theme) {
-      console.log("Web mode simulated set window theme:", theme);
-    },
-
-    async getWindowTheme() {
-      console.log("Web mode simulated get window theme");
-      return "light";
-    },
-
-    async onThemeChanged(callback) {
-      console.log("Web mode simulated on theme changed", callback);
-    },
-
-    async getWindowByLabel(label: string) {
-      console.log("Web mode simulated get window by label:", label);
-      return null;
-    },
-
-    async createWindow(label: string, options: any) {
-      console.log("Web mode simulated create window:", label, options);
-    },
-  };
-};
-
-// Create platform adapter based on environment
-export const createPlatformAdapter = (): PlatformAdapter => {
-  try {
-    if (isTauri()) {
-      return createTauriAdapter();
-    } else {
-      return createWebAdapter();
-    }
-  } catch (e) {
-    return createWebAdapter();
-  }
-};
-
->>>>>>> c7e547b5
 // Default adapter instance
 let platformAdapter: PlatformAdapter = createWebAdapter();
 //platformAdapter = createTauriAdapter();
 
-<<<<<<< HEAD
-export default platformAdapter;
-=======
-// Custom hook for using platform adapter
-export const usePlatformAdapter = () => {
-  const [adapter] = useState<PlatformAdapter>(platformAdapter);
-
-  return adapter;
-};
->>>>>>> c7e547b5
+export default platformAdapter;