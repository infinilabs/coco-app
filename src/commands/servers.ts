import { invoke } from "@tauri-apps/api/core";
import { emit } from "@tauri-apps/api/event";

import {
  Server,
  Connector,
  DataSource,
  GetResponse,
  UploadAttachmentPayload,
  UploadAttachmentResponse,
  GetAttachmentByIdsPayload,
  GetAttachmentResponse,
  DeleteAttachmentPayload,
  TranscriptionPayload,
  TranscriptionResponse,
  MultiSourceQueryResponse,
} from "@/types/commands";
import { useAppStore } from "@/stores/appStore";
import { useAuthStore } from "@/stores/authStore";
import { useConnectStore } from "@/stores/connectStore";

export function handleLogout(serverId?: string) {
  const setIsCurrentLogin = useAuthStore.getState().setIsCurrentLogin;
  const { currentService, setCurrentService, serverList, setServerList } =
    useConnectStore.getState();
  const id = serverId || currentService?.id;
  if (!id) return;
  setIsCurrentLogin(false);
  emit("login_or_logout", false);
  if (currentService?.id === id) {
    setCurrentService({ ...currentService, profile: null });
  }
  const updatedServerList = serverList.map((server) =>
    server.id === id ? { ...server, profile: null } : server
  );
  setServerList(updatedServerList);
}

// Endpoints that don't require authentication
const WHITELIST_SERVERS = [
  "list_coco_servers",
  "add_coco_server",
  "enable_server",
  "disable_server",
  "remove_coco_server",
  "logout_coco_server",
  "refresh_coco_server_info",
  "handle_sso_callback",
  "query_coco_fusion",
  "open_session_chat", // TODO: quick ai access is a configured service, even if the current service is not logged in, it should not affect the configured service.
];

async function invokeWithErrorHandler<T>(
  command: string,
  args?: Record<string, any>
): Promise<T> {
  const isCurrentLogin = useAuthStore.getState().isCurrentLogin;
  const currentService = useConnectStore.getState().currentService;

  // Not logged in
  console.log(command, isCurrentLogin, currentService?.profile);
  if (
    !WHITELIST_SERVERS.includes(command) &&
    (!isCurrentLogin || !currentService?.profile)
  ) {
    console.error("This command requires authentication");
    throw new Error("This command requires authentication");
  }
  //
  const addError = useAppStore.getState().addError;
  try {
    const result = await invoke<T>(command, args);
    // console.log(command, result);

    if (result && typeof result === "object" && "failed" in result) {
      const failedResult = result as any;
      if (failedResult.failed?.length > 0 && failedResult?.hits?.length == 0) {
        failedResult.failed.forEach((error: any) => {
          addError(error.error, "error");
          // console.error(error.error);
        });
      }
    }

    if (typeof result === "string") {
      const res = JSON.parse(result);
      if (typeof res === "string") {
        throw new Error(result);
      }
    }

    return result;
  } catch (error: any) {
    const errorMessage = error || "Command execution failed";
    // 401 Unauthorized
    if (errorMessage.includes("Unauthorized")) {
      handleLogout();
    } else {
      addError(command + ":" + errorMessage, "error");
    }
    throw error;
  }
}

export function list_coco_servers(): Promise<Server[]> {
  return invokeWithErrorHandler(`list_coco_servers`);
}

export function add_coco_server(endpoint: string): Promise<Server> {
  return invokeWithErrorHandler(`add_coco_server`, { endpoint });
}

export function enable_server(id: string): Promise<void> {
  return invokeWithErrorHandler(`enable_server`, { id });
}

export function disable_server(id: string): Promise<void> {
  return invokeWithErrorHandler(`disable_server`, { id });
}

export function remove_coco_server(id: string): Promise<void> {
  return invokeWithErrorHandler(`remove_coco_server`, { id });
}

export function logout_coco_server(id: string): Promise<void> {
  return invokeWithErrorHandler(`logout_coco_server`, { id });
}

export function refresh_coco_server_info(id: string): Promise<Server> {
  return invokeWithErrorHandler(`refresh_coco_server_info`, { id });
}

export function handle_sso_callback({
  serverId,
  requestId,
  code,
}: {
  serverId: string;
  requestId: string;
  code: string;
}): Promise<void> {
  return invokeWithErrorHandler(`handle_sso_callback`, {
    serverId,
    requestId,
    code,
  });
}

export function get_connectors_by_server(id: string): Promise<Connector[]> {
  return invokeWithErrorHandler(`get_connectors_by_server`, { id });
}

export function datasource_search({
  id,
  queryParams,
}: {
  id: string;
  //["query=abc", "filter=er", "filter=efg", "from=0", "size=5"]
  queryParams?: string[];
}): Promise<DataSource[]> {
  return invokeWithErrorHandler(`datasource_search`, { id, queryParams });
}

export function mcp_server_search({
  id,
  queryParams,
}: {
  id: string;
  //["query=abc", "filter=er", "filter=efg", "from=0", "size=5"]
  queryParams?: string[];
}): Promise<DataSource[]> {
  return invokeWithErrorHandler(`mcp_server_search`, { id, queryParams });
}

export function chat_history({
  serverId,
  from = 0,
  size = 20,
  query = "",
}: {
  serverId: string;
  from?: number;
  size?: number;
  query?: string;
}): Promise<string> {
  return invokeWithErrorHandler(`chat_history`, {
    serverId,
    from,
    size,
    query,
  });
}

export function session_chat_history({
  serverId,
  sessionId,
  from = 0,
  size = 20,
}: {
  serverId: string;
  sessionId: string;
  from?: number;
  size?: number;
}): Promise<string> {
  return invokeWithErrorHandler(`session_chat_history`, {
    serverId,
    sessionId,
    from,
    size,
  });
}

export function close_session_chat({
  serverId,
  sessionId,
}: {
  serverId: string;
  sessionId: string;
}): Promise<string> {
  return invokeWithErrorHandler(`close_session_chat`, {
    serverId,
    sessionId,
  });
}

export function open_session_chat({
  serverId,
  sessionId,
}: {
  serverId: string;
  sessionId: string;
}): Promise<string> {
  return invokeWithErrorHandler(`open_session_chat`, {
    serverId,
    sessionId,
  });
}

export function cancel_session_chat({
  serverId,
  sessionId,
  queryParams,
}: {
  serverId: string;
  sessionId: string;
  queryParams?: Record<string, any>;
}): Promise<string> {
  return invokeWithErrorHandler(`cancel_session_chat`, {
    serverId,
    sessionId,
    queryParams,
  });
}

export function chat_create({
  serverId,
  message,
  attachments,
  queryParams,
  clientId,
}: {
  serverId: string;
  message: string;
  attachments: string[];
  queryParams?: Record<string, any>;
  clientId: string;
}): Promise<GetResponse> {
  return invokeWithErrorHandler(`chat_create`, {
    serverId,
    message,
    attachments,
    queryParams,
    clientId,
  });
}

<<<<<<< HEAD
export function send_message({
  serverId,
  websocketId,
  sessionId,
  message,
  attachments,
  queryParams,
}: {
  serverId: string;
  websocketId: string;
  sessionId: string;
  message: string;
  attachments: string[];
  queryParams?: Record<string, any>;
}): Promise<string> {
  return invokeWithErrorHandler(`send_message`, {
    serverId,
    websocketId,
    sessionId,
    message,
    attachments,
    queryParams,
  });
}

=======
>>>>>>> c40fc581
export function chat_chat({
  serverId,
  sessionId,
  message,
  attachments,
  queryParams,
  clientId,
}: {
  serverId: string;
  sessionId: string;
  message: string;
  attachments: string[];
  queryParams?: Record<string, any>;
  clientId: string;
}): Promise<string> {
  return invokeWithErrorHandler(`chat_chat`, {
    serverId,
    sessionId,
    message,
    attachments,
    queryParams,
    clientId,
  });
}

export const delete_session_chat = (serverId: string, sessionId: string) => {
  return invokeWithErrorHandler<boolean>(`delete_session_chat`, {
    serverId,
    sessionId,
  });
};

export const update_session_chat = (payload: {
  serverId: string;
  sessionId: string;
  title?: string;
  context?: Record<string, any>;
}): Promise<boolean> => {
  return invokeWithErrorHandler<boolean>("update_session_chat", payload);
};

export const assistant_search = (payload: {
  serverId: string;
  queryParams?: string[];
}): Promise<boolean> => {
  return invokeWithErrorHandler<boolean>("assistant_search", payload);
};

export const assistant_get = (payload: {
  serverId: string;
  assistantId: string;
}): Promise<boolean> => {
  return invokeWithErrorHandler<boolean>("assistant_get", payload);
};

export const assistant_get_multi = (payload: {
  assistantId: string;
}): Promise<boolean> => {
  return invokeWithErrorHandler<boolean>("assistant_get_multi", payload);
};

export const upload_attachment = async (payload: UploadAttachmentPayload) => {
  const response = await invokeWithErrorHandler<UploadAttachmentResponse>(
    "upload_attachment",
    {
      ...payload,
    }
  );

  if (response?.acknowledged) {
    return response.attachments;
  }
};

export const get_attachment_by_ids = (payload: GetAttachmentByIdsPayload) => {
  return invokeWithErrorHandler<GetAttachmentResponse>(
    "get_attachment_by_ids",
    {
      ...payload,
    }
  );
};

export const delete_attachment = (payload: DeleteAttachmentPayload) => {
  return invokeWithErrorHandler<boolean>("delete_attachment", { ...payload });
};

export const transcription = (payload: TranscriptionPayload) => {
  return invokeWithErrorHandler<TranscriptionResponse>("transcription", {
    ...payload,
  });
};

export const query_coco_fusion = (payload: {
  from: number;
  size: number;
  queryStrings: Record<string, string>;
  queryTimeout: number;
}) => {
  return invokeWithErrorHandler<MultiSourceQueryResponse>("query_coco_fusion", {
    ...payload,
  });
};

export const get_app_search_source = () => {
  return invokeWithErrorHandler<void>("get_app_search_source");
};<|MERGE_RESOLUTION|>--- conflicted
+++ resolved
@@ -274,34 +274,6 @@
   });
 }
 
-<<<<<<< HEAD
-export function send_message({
-  serverId,
-  websocketId,
-  sessionId,
-  message,
-  attachments,
-  queryParams,
-}: {
-  serverId: string;
-  websocketId: string;
-  sessionId: string;
-  message: string;
-  attachments: string[];
-  queryParams?: Record<string, any>;
-}): Promise<string> {
-  return invokeWithErrorHandler(`send_message`, {
-    serverId,
-    websocketId,
-    sessionId,
-    message,
-    attachments,
-    queryParams,
-  });
-}
-
-=======
->>>>>>> c40fc581
 export function chat_chat({
   serverId,
   sessionId,
