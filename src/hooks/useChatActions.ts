--- conflicted
+++ resolved
@@ -317,10 +317,7 @@
         setVisibleStartPage(false);
         return;
       }
-<<<<<<< HEAD
-=======
-
->>>>>>> e3a3849f
+
       dealMsgRef.current?.(msg);
     },
     [
