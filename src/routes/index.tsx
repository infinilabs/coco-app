import { createBrowserRouter } from "react-router-dom";
import { Suspense, lazy } from "react";

import Layout from "./layout";
import ErrorPage from "@/pages/error/index";

const DesktopApp = lazy(() => import("@/pages/main/index"));
const SettingsPage = lazy(() => import("@/pages/settings/index"));
const StandaloneChat = lazy(() => import("@/pages/chat/index"));
const CheckPage = lazy(() => import("@/pages/check/index"));
const SelectionWindow = lazy(() => import("@/pages/selection/index"));

const routerOptions = {
  basename: "/",
  future: {
    v7_startTransition: true,
    v7_relativeSplatPath: true,
  },
} as const;

export const router = createBrowserRouter(
  [
    {
      path: "/",
      element: <Layout />,
      errorElement: <ErrorPage />,
      children: [
        { path: "/ui", element: (<Suspense fallback={<></>}><DesktopApp /></Suspense>) },
        { path: "/ui/settings", element: (<Suspense fallback={<></>}><SettingsPage /></Suspense>) },
        { path: "/ui/chat", element: (<Suspense fallback={<></>}><StandaloneChat /></Suspense>) },
        { path: "/ui/check", element: (<Suspense fallback={<></>}><CheckPage /></Suspense>) },
        { path: "/ui/selection", element: (<Suspense fallback={<></>}><SelectionWindow /></Suspense>) },
<<<<<<< HEAD
        { path: "/web", element: (<Suspense fallback={<></>}><WebPage /></Suspense>) },
=======
>>>>>>> f483ce48
      ],
    },
  ],
  routerOptions
);<|MERGE_RESOLUTION|>--- conflicted
+++ resolved
@@ -30,10 +30,6 @@
         { path: "/ui/chat", element: (<Suspense fallback={<></>}><StandaloneChat /></Suspense>) },
         { path: "/ui/check", element: (<Suspense fallback={<></>}><CheckPage /></Suspense>) },
         { path: "/ui/selection", element: (<Suspense fallback={<></>}><SelectionWindow /></Suspense>) },
-<<<<<<< HEAD
-        { path: "/web", element: (<Suspense fallback={<></>}><WebPage /></Suspense>) },
-=======
->>>>>>> f483ce48
       ],
     },
   ],
