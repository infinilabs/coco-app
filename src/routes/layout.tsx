--- conflicted
+++ resolved
@@ -9,11 +9,8 @@
 import { useThemeStore } from "@/stores/themeStore";
 import platformAdapter from "@/utils/platformAdapter";
 import { AppTheme } from "@/types/index";
-<<<<<<< HEAD
 import ErrorNotification from '@/components/Common/ErrorNotification';
-=======
 import { useModifierKeyPress } from "@/hooks/useModifierKeyPress";
->>>>>>> c3bef7e4
 
 export default function Layout() {
   const location = useLocation();
@@ -109,16 +106,12 @@
     event.preventDefault();
   });
 
-<<<<<<< HEAD
+  useModifierKeyPress();
+
   return (
     <>
       <Outlet />
       <ErrorNotification />
     </>
-  );;
-=======
-  useModifierKeyPress();
-
-  return <Outlet />;
->>>>>>> c3bef7e4
+  );
 }