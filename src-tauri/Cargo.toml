--- conflicted
+++ resolved
@@ -119,11 +119,8 @@
 path-clean = "1.0.1"
 actix-files = "0.6.8"
 actix-web = "4.11.0"
-<<<<<<< HEAD
+tauri-plugin-clipboard-manager = "2"
 tauri-plugin-zustand = "1"
-=======
-tauri-plugin-clipboard-manager = "2"
->>>>>>> ff7721d1
 
 [dev-dependencies]
 tempfile = "3.23.0"
