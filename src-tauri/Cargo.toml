[package]
name = "coco"
version = "0.4.0"
description = "Search, connect, collaborate – all in one place."
authors = ["INFINI Labs"]
edition = "2021"

# See more keys and their definitions at https://doc.rust-lang.org/cargo/reference/manifest.html
[lib]
# The `_lib` suffix may seem redundant but it is necessary
# to make the lib name unique and wouldn't conflict with the bin name.
# This seems to be only an issue on Windows, see https://github.com/rust-lang/cargo/issues/8519
name = "coco_lib"
crate-type = ["staticlib", "cdylib", "rlib"]

[build-dependencies]
tauri-build = { version = "2", features = ["default"] }

[features]
default = ["desktop"]
desktop = []
cargo-clippy = []
# If enabled, code that relies on pizza_engine will be activated.
#
# Only do this if:
# 1. Pizza engine is listed in the `dependencies` section
#  
# ```toml
# [dependencies]
# pizza-engine = { git = "ssh://git@github.com/infinilabs/pizza.git", features = ["query_string_parser", "persistence"] }
# ```
#
# 2. It is a private repo, you have access to it.
#
# So, for external contributors, do NOT enable this feature.
# 
# Previously, We listed it in the dependencies and marked it optional, but cargo 
# would fetch all the dependencies regardless of wheterh they are optional or not, 
# so we removed it.
#
# https://github.com/rust-lang/cargo/issues/4544#issuecomment-1906902755
use_pizza_engine = []

[dependencies]
pizza-common = { git = "https://github.com/infinilabs/pizza-common", branch = "main" }

tauri = { version = "2", features = ["protocol-asset", "macos-private-api", "tray-icon", "image-ico", "image-png", "unstable"] }
tauri-plugin-shell = "2"
serde = { version = "1", features = ["derive"] }
# Need `arbitrary_precision` feature to support storing u128
# see: https://docs.rs/serde_json/latest/serde_json/struct.Number.html#method.from_u128
serde_json = { version = "1", features = ["arbitrary_precision"] }
tauri-plugin-http = "2"
tauri-plugin-websocket = "2"
tauri-plugin-deep-link = "2.0.0"
tauri-plugin-store = "2.2.0"
tauri-plugin-os = "2"
tauri-plugin-dialog = "2"
tauri-plugin-fs = "2"
tauri-plugin-process = "2"
tauri-plugin-drag = "2"
tauri-plugin-macos-permissions = "2"
tauri-plugin-fs-pro = "2"
tauri-plugin-screenshots = "2"
applications = { git = "https://github.com/infinilabs/applications-rs", rev = "7bb507e6b12f73c96f3a52f0578d0246a689f381" }
tokio-native-tls = "0.3"  # For wss connections
tokio = { version = "1", features = ["full"] }
tokio-tungstenite = { version = "0.20", features = ["native-tls"] }
hyper = { version = "0.14", features = ["client"] }
reqwest = { version = "0.12", features = ["json", "multipart"] }
futures = "0.3.31"
ordered-float = { version = "4.6.0", default-features = false }
lazy_static = "1.5.0"
once_cell = "1.20.2"
notify = "5.0"
async-trait = "0.1.82"
thiserror = "1.0.64"
dirs = "5.0.1"
hostname = "0.3"
plist = "1.7"
base64 = "0.13"
walkdir = "2"
log = "0.4"

futures-util = "0.3.31"
url = "2.5.2"
http = "1.1.0"
tungstenite = "0.24.0"
tokio-util = "0.7.14"
tauri-plugin-windows-version = "2"
meval = "0.2"
chinese-number = "0.7"
num2words = "1"
tauri-plugin-log = "2"
chrono = "0.4.41"
<<<<<<< HEAD
#pizza-engine = { git = "ssh://git@github.com/infinilabs/pizza.git", version = "0.1.0", features = ["query_string_parser", "persistence"] }
=======
>>>>>>> 33c9ce67

[target."cfg(target_os = \"macos\")".dependencies]
tauri-nspanel = { git = "https://github.com/ahkohd/tauri-nspanel", branch = "v2" }

[target."cfg(any(target_os = \"macos\", windows, target_os = \"linux\"))".dependencies]
tauri-plugin-single-instance = { version = "2.0.0", features = ["deep-link"] }

[profile.dev]
incremental = true # Compile your binary in smaller steps.

[profile.release]
codegen-units = 1 # Allows LLVM to perform better optimization.
lto = true # Enables link-time-optimizations.
opt-level = "s" # Prioritizes small binary size. Use `3` if you prefer speed.
panic = "abort" # Higher performance by disabling panic handlers.
strip = true # Ensures debug symbols are removed.

[target.'cfg(not(any(target_os = "android", target_os = "ios")))'.dependencies]
tauri-plugin-autostart = "^2.2"
tauri-plugin-global-shortcut = "2"
tauri-plugin-updater = { git = "https://github.com/infinilabs/plugins-workspace", branch = "v2" }

[target."cfg(target_os = \"windows\")".dependencies]
enigo="0.3"<|MERGE_RESOLUTION|>--- conflicted
+++ resolved
@@ -93,10 +93,6 @@
 num2words = "1"
 tauri-plugin-log = "2"
 chrono = "0.4.41"
-<<<<<<< HEAD
-#pizza-engine = { git = "ssh://git@github.com/infinilabs/pizza.git", version = "0.1.0", features = ["query_string_parser", "persistence"] }
-=======
->>>>>>> 33c9ce67
 
 [target."cfg(target_os = \"macos\")".dependencies]
 tauri-nspanel = { git = "https://github.com/ahkohd/tauri-nspanel", branch = "v2" }
