use crate::server::servers::{get_server_by_id, get_server_token};
use futures_util::{SinkExt, StreamExt};
use http::{HeaderMap, HeaderName, HeaderValue};
use std::sync::Arc;
use tauri::Emitter;
use tokio::net::TcpStream;
use tokio::sync::{mpsc, Mutex};
use tokio_tungstenite::tungstenite::client::IntoClientRequest;
use tokio_tungstenite::tungstenite::Error;
<<<<<<< HEAD
=======
use tokio_tungstenite::tungstenite::Error as WsError;
>>>>>>> e92884b4
use tokio_tungstenite::{
    connect_async, tungstenite::protocol::Message, MaybeTlsStream, WebSocketStream,
};
use tungstenite::handshake::client::generate_key;

#[derive(Default)]
pub struct WebSocketManager {
    ws_connection: Arc<Mutex<Option<WebSocketStream<MaybeTlsStream<TcpStream>>>>>,
    cancel_tx: Arc<Mutex<Option<mpsc::Sender<()>>>>,
}

// Function to convert the HTTP endpoint to WebSocket endpoint
fn convert_to_websocket(endpoint: &str) -> Result<String, String> {
    let url = url::Url::parse(endpoint).map_err(|e| format!("Invalid URL: {}", e))?;

    // Determine WebSocket protocol based on the scheme
    let ws_protocol = if url.scheme() == "https" {
        "wss://"
    } else {
        "ws://"
    };

    // Extract host and port (if present)
    let host = url.host_str().ok_or_else(|| "No host found in URL")?;
    let port = url
        .port_or_known_default()
        .unwrap_or(if url.scheme() == "https" { 443 } else { 80 });

    // Build WebSocket URL, include the port if not the default
    let ws_endpoint = if port == 80 || port == 443 {
        format!("{}{}{}", ws_protocol, host, "/ws")
    } else {
        format!("{}{}:{}/ws", ws_protocol, host, port)
    };

    Ok(ws_endpoint)
}

// Function to build a HeaderMap from a vector of key-value pairs
fn build_header_map(headers: Vec<(String, String)>) -> Result<HeaderMap, String> {
    let mut header_map = HeaderMap::new();
    for (key, value) in headers {
        let header_name = HeaderName::from_bytes(key.as_bytes())
            .map_err(|e| format!("Invalid header name: {}", e))?;
        let header_value =
            HeaderValue::from_str(&value).map_err(|e| format!("Invalid header value: {}", e))?;
        header_map.insert(header_name, header_value);
    }
    Ok(header_map)
}

#[tauri::command]
pub async fn connect_to_server(
    id: String,
    state: tauri::State<'_, WebSocketManager>,
    app_handle: tauri::AppHandle,
) -> Result<(), String> {
    // Disconnect any existing connection first
    disconnect(state.clone()).await?;

    // Retrieve server details
    let server =
        get_server_by_id(id.as_str()).ok_or_else(|| format!("Server with ID {} not found", id))?;
    let endpoint = convert_to_websocket(server.endpoint.as_str())?;

    // Retrieve the token for the server (token is optional)
    let token = get_server_token(id.as_str()).map(|t| t.access_token.clone());

    // Create the WebSocket request
    let mut request =
        tokio_tungstenite::tungstenite::client::IntoClientRequest::into_client_request(&endpoint)
            .map_err(|e| format!("Failed to create WebSocket request: {}", e))?;

    // Add necessary headers
    request
        .headers_mut()
        .insert("Connection", "Upgrade".parse().unwrap());
    request
        .headers_mut()
        .insert("Upgrade", "websocket".parse().unwrap());
    request
        .headers_mut()
        .insert("Sec-WebSocket-Version", "13".parse().unwrap());
    request
        .headers_mut()
        .insert("Sec-WebSocket-Key", generate_key().parse().unwrap());

    // If a token exists, add it to the headers
    if let Some(token) = token {
        request
            .headers_mut()
            .insert("X-API-TOKEN", token.parse().unwrap());
    }

    // Establish the WebSocket connection
    // dbg!(&request);
    let (mut ws_remote, _) = connect_async(request).await.map_err(|e| match e {
        Error::ConnectionClosed => "WebSocket connection was closed".to_string(),
        Error::Protocol(protocol_error) => format!("Protocol error: {}", protocol_error),
        Error::Utf8 => "UTF-8 error in WebSocket data".to_string(),
        _ => format!("Unknown error: {:?}", e),
    })?;

    // Create cancellation channel
    let (cancel_tx, mut cancel_rx) = mpsc::channel(1);

    // Store connection and cancellation sender
    *state.ws_connection.lock().await = Some(ws_remote);
    *state.cancel_tx.lock().await = Some(cancel_tx);
    // Spawn listener task with cancellation
    let app_handle_clone = app_handle.clone();
    let connection_clone = state.ws_connection.clone();
    tokio::spawn(async move {
        let mut connection = connection_clone.lock().await;
        if let Some(ws) = connection.as_mut() {
            loop {
                tokio::select! {
                    msg = ws.next() => {
                        match msg {
                            Some(Ok(Message::Text(text))) => {
                                println!("Received message: {}", text);
                                let _ = app_handle_clone.emit("ws-message", text);
                            },
                                Some(Err(WsError::ConnectionClosed)) => {
                                let _ = app_handle_clone.emit("ws-error", id);
                                eprintln!("WebSocket connection closed by the server.");
                                break;
                            },
                            Some(Err(WsError::Protocol(e))) => {
                                let _ = app_handle_clone.emit("ws-error", id);
                                eprintln!("Protocol error: {}", e);
                                break;
                            },
                            Some(Err(WsError::Utf8)) => {
                                let _ = app_handle_clone.emit("ws-error", id);
                                eprintln!("Received invalid UTF-8 data.");
                                break;
                            },
                            Some(Err(_)) => {
                                let _ = app_handle_clone.emit("ws-error", id);
                                eprintln!("WebSocket error encountered.");
                                break;
                            },
                            _ => continue,
                        }
                    }
                    _ = cancel_rx.recv() => {
                        let _ = app_handle_clone.emit("ws-error", id);
                        dbg!("Cancelling WebSocket connection");
                        break;
                    }
                }
            }
        }
    });

    Ok(())
}

#[tauri::command]
pub async fn disconnect(state: tauri::State<'_, WebSocketManager>) -> Result<(), String> {

    // Send cancellation signal
    if let Some(cancel_tx) = state.cancel_tx.lock().await.take() {
        let _ = cancel_tx.send(()).await;
    }

    // Close connection
    let mut connection = state.ws_connection.lock().await;
    if let Some(mut ws) = connection.take() {
        let _ = ws.close(None).await;
    }

    Ok(())
}<|MERGE_RESOLUTION|>--- conflicted
+++ resolved
@@ -7,10 +7,7 @@
 use tokio::sync::{mpsc, Mutex};
 use tokio_tungstenite::tungstenite::client::IntoClientRequest;
 use tokio_tungstenite::tungstenite::Error;
-<<<<<<< HEAD
-=======
 use tokio_tungstenite::tungstenite::Error as WsError;
->>>>>>> e92884b4
 use tokio_tungstenite::{
     connect_async, tungstenite::protocol::Message, MaybeTlsStream, WebSocketStream,
 };
@@ -172,7 +169,6 @@
 
 #[tauri::command]
 pub async fn disconnect(state: tauri::State<'_, WebSocketManager>) -> Result<(), String> {
-
     // Send cancellation signal
     if let Some(cancel_tx) = state.cancel_tx.lock().await.take() {
         let _ = cancel_tx.send(()).await;
