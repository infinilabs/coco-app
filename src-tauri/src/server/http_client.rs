use crate::server::servers::{get_server_by_id, get_server_token};
use http::HeaderName;
use once_cell::sync::Lazy;
use reqwest::{Client, Method, RequestBuilder};
use serde_json::Value;
use std::collections::HashMap;
use std::time::Duration;
use tokio::sync::Mutex;

pub static HTTP_CLIENT: Lazy<Mutex<Client>> = Lazy::new(|| {
    let client = Client::builder()
        .read_timeout(Duration::from_secs(3)) // Set a timeout of 3 second
        .connect_timeout(Duration::from_secs(3)) // Set a timeout of 3 second
        .timeout(Duration::from_secs(10)) // Set a timeout of 10 seconds
        .danger_accept_invalid_certs(true) // example for self-signed certificates
        .build()
        .expect("Failed to build client");
    Mutex::new(client)
});

pub struct HttpClient;

impl HttpClient {
    // Utility function for properly joining paths
    pub(crate) fn join_url(base: &str, path: &str) -> String {
        let base = base.trim_end_matches('/');
        let path = path.trim_start_matches('/');
        format!("{}/{}", base, path)
    }

    pub async fn send_raw_request(
        method: Method,
        url: &str,
        query_params: Option<HashMap<String, Value>>,
        headers: Option<HashMap<String, String>>,
        body: Option<reqwest::Body>,
    ) -> Result<reqwest::Response, String> {
<<<<<<< HEAD
        let mut request_builder =
=======
        let request_builder =
>>>>>>> c7e547b5
            Self::get_request_builder(method, url, headers, query_params, body).await;

        let response = request_builder
            .send()
            .await
            .map_err(|e| format!("Failed to send request: {}", e))?;
        Ok(response)
    }

    pub async fn get_request_builder(
        method: Method,
        url: &str,
        headers: Option<HashMap<String, String>>,
        query_params: Option<HashMap<String, Value>>, // Add query parameters
        body: Option<reqwest::Body>,
    ) -> RequestBuilder {
        let client = HTTP_CLIENT.lock().await; // Acquire the lock on HTTP_CLIENT

        // Build the request
        let mut request_builder = client.request(method.clone(), url);

        if let Some(h) = headers {
            let mut req_headers = reqwest::header::HeaderMap::new();
            for (key, value) in h.into_iter() {
                let _ = req_headers.insert(
                    HeaderName::from_bytes(key.as_bytes()).unwrap(),
                    reqwest::header::HeaderValue::from_str(&value).unwrap(),
                );
            }
            request_builder = request_builder.headers(req_headers);
        }

        if let Some(query) = query_params {
            request_builder = request_builder.query(&query);
        }
        // Add body if present
        if let Some(b) = body {
            request_builder = request_builder.body(b);
        }

        request_builder
    }

    pub async fn send_request(
        server_id: &str,
        method: Method,
        path: &str,
        custom_headers: Option<HashMap<String, String>>,
        query_params: Option<HashMap<String, Value>>,
        body: Option<reqwest::Body>,
    ) -> Result<reqwest::Response, String> {
        // Fetch the server using the server_id
        let server = get_server_by_id(server_id);
        if let Some(s) = server {
            // Construct the URL
            let url = HttpClient::join_url(&s.endpoint, path);

            // Retrieve the token for the server (token is optional)
            let token = get_server_token(server_id)
                .await?
                .map(|t| t.access_token.clone());

            println!("server_id: {}, token: {:?}", server_id, token);

            let mut headers = if let Some(custom_headers) = custom_headers {
                custom_headers
            } else {
                let headers = HashMap::new();
                headers
            };

            if let Some(t) = token {
                headers.insert("X-API-TOKEN".to_string(), t);
            }

            // dbg!(&server_id);
            // dbg!(&url);
            // dbg!(&headers);

            Self::send_raw_request(method, &url, query_params, Some(headers), body).await
        } else {
            Err("Server not found".to_string())
        }
    }

    // Convenience method for GET requests (as it's the most common)
    pub async fn get(
        server_id: &str,
        path: &str,
        query_params: Option<HashMap<String, Value>>, // Add query parameters
    ) -> Result<reqwest::Response, String> {
        HttpClient::send_request(server_id, Method::GET, path, None, query_params, None).await
    }

    // Convenience method for POST requests
    pub async fn post(
        server_id: &str,
        path: &str,
        query_params: Option<HashMap<String, Value>>, // Add query parameters
        body: Option<reqwest::Body>,
    ) -> Result<reqwest::Response, String> {
        HttpClient::send_request(server_id, Method::POST, path, None, query_params, body).await
    }

    pub async fn advanced_post(
        server_id: &str,
        path: &str,
        custom_headers: Option<HashMap<String, String>>,
        query_params: Option<HashMap<String, Value>>, // Add query parameters
        body: Option<reqwest::Body>,
    ) -> Result<reqwest::Response, String> {
        HttpClient::send_request(
            server_id,
            Method::POST,
            path,
            custom_headers,
            query_params,
            body,
        )
        .await
    }

    // Convenience method for PUT requests
    #[allow(dead_code)]
    pub async fn put(
        server_id: &str,
        path: &str,
        custom_headers: Option<HashMap<String, String>>,
        query_params: Option<HashMap<String, Value>>, // Add query parameters
        body: Option<reqwest::Body>,
    ) -> Result<reqwest::Response, String> {
        HttpClient::send_request(
            server_id,
            Method::PUT,
            path,
            custom_headers,
            query_params,
            body,
        )
        .await
    }

    // Convenience method for DELETE requests
<<<<<<< HEAD
=======
    #[allow(dead_code)]
>>>>>>> c7e547b5
    pub async fn delete(
        server_id: &str,
        path: &str,
        custom_headers: Option<HashMap<String, String>>,
        query_params: Option<HashMap<String, Value>>, // Add query parameters
    ) -> Result<reqwest::Response, String> {
        HttpClient::send_request(
            server_id,
            Method::DELETE,
            path,
            custom_headers,
            query_params,
            None,
        )
        .await
    }
}<|MERGE_RESOLUTION|>--- conflicted
+++ resolved
@@ -35,11 +35,7 @@
         headers: Option<HashMap<String, String>>,
         body: Option<reqwest::Body>,
     ) -> Result<reqwest::Response, String> {
-<<<<<<< HEAD
-        let mut request_builder =
-=======
         let request_builder =
->>>>>>> c7e547b5
             Self::get_request_builder(method, url, headers, query_params, body).await;
 
         let response = request_builder
@@ -183,10 +179,7 @@
     }
 
     // Convenience method for DELETE requests
-<<<<<<< HEAD
-=======
     #[allow(dead_code)]
->>>>>>> c7e547b5
     pub async fn delete(
         server_id: &str,
         path: &str,
