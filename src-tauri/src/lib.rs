--- conflicted
+++ resolved
@@ -9,7 +9,6 @@
     tauri::Builder::default()
         .plugin(tauri_plugin_http::init())
         .plugin(tauri_plugin_shell::init())
-<<<<<<< HEAD
         .plugin(tauri_nspanel::init())
         .invoke_handler(tauri::generate_handler![
             greet,
@@ -105,9 +104,4 @@
         .unwrap();
 
     app.global_shortcut().register(command_shortcut).unwrap();
-=======
-        .invoke_handler(tauri::generate_handler![greet])
-        .run(tauri::generate_context!())
-        .expect("error while running tauri application");
->>>>>>> 30ae1c4a
 }