use std::{fs::create_dir, io::Read};

use tauri::{AppHandle, Manager, Runtime, WebviewWindow};
use tauri_nspanel::{panel_delegate, ManagerExt, WebviewWindowExt};
use tauri_plugin_global_shortcut::{GlobalShortcutExt, Shortcut};

const DEFAULT_SHORTCUT: &str = "command+shift+space";

// Learn more about Tauri commands at https://tauri.app/v1/guides/features/command
#[tauri::command]
fn greet(name: &str) -> String {
    format!("Hello, {}! You've been greeted from Rust!", name)
}

#[tauri::command]
fn change_window_height(handle: AppHandle, height: u32) {
    let window: WebviewWindow = handle.get_webview_window("main").unwrap();

    let mut size = window.outer_size().unwrap();
    size.height = height;
    window.set_size(size).unwrap();
}

#[tauri::command]
fn show_panel(handle: AppHandle) {
    let panel = handle.get_webview_panel("main").unwrap();

    panel.show();
}

#[tauri::command]
fn hide_panel(handle: AppHandle) {
    let panel = handle.get_webview_panel("main").unwrap();

    panel.order_out(None);
}

#[tauri::command]
fn close_panel(handle: AppHandle) {
    let panel = handle.get_webview_panel("main").unwrap();

    panel.released_when_closed(true);

    panel.close();
}

#[cfg_attr(mobile, tauri::mobile_entry_point)]
pub fn run() {
    tauri::Builder::default()
        .plugin(tauri_plugin_http::init())
        .plugin(tauri_plugin_shell::init())
        .plugin(tauri_nspanel::init())
        .invoke_handler(tauri::generate_handler![
            greet,
            change_window_height,
            change_shortcut,
            show_panel,
            hide_panel,
            close_panel,
        ])
        .setup(|app| {
            init(app.app_handle());

            enable_autostart(app);
            enable_shortcut(app);
            enable_tray(app);

            Ok(())
        })
        .run(tauri::generate_context!())
        .expect("error while running tauri application");
}

fn init(app_handle: &AppHandle) {
    let window: WebviewWindow = app_handle.get_webview_window("main").unwrap();

    let panel = window.to_panel().unwrap();

    let delegate = panel_delegate!(MyPanelDelegate {
        window_did_become_key,
        window_did_resign_key
    });

    let handle = app_handle.to_owned();

    delegate.set_listener(Box::new(move |delegate_name: String| {
        match delegate_name.as_str() {
            "window_did_become_key" => {
                let app_name = handle.package_info().name.to_owned();

                println!("[info]: {:?} panel becomes key window!", app_name);
            }
            "window_did_resign_key" => {
                println!("[info]: panel resigned from key window!");
            }
            _ => (),
        }
    }));

    panel.set_delegate(delegate);
}

fn enable_autostart(app: &mut tauri::App) {
    use tauri_plugin_autostart::MacosLauncher;
    use tauri_plugin_autostart::ManagerExt;

    app.handle()
        .plugin(tauri_plugin_autostart::init(
            MacosLauncher::AppleScript,
            None,
        ))
        .unwrap();

    // Get the autostart manager
    let autostart_manager = app.autolaunch();
    // Enable autostart
    let _ = autostart_manager.enable();
}

fn enable_shortcut(app: &mut tauri::App) {
    use tauri_plugin_global_shortcut::{GlobalShortcutExt, Shortcut, ShortcutState};

    let window = app.get_webview_window("main").unwrap();

    let command_shortcut: Shortcut = current_shortcut(app.app_handle()).unwrap();

    app.handle()
        .plugin(
            tauri_plugin_global_shortcut::Builder::new()
                .with_handler(move |_app, shortcut, event| {
                    //println!("{:?}", shortcut);
                    if shortcut == &command_shortcut {
                        if let ShortcutState::Pressed = event.state() {
                            println!("Command+B Pressed!");
                            if window.is_focused().unwrap() {
                                window.hide().unwrap();
                            } else {
                                window.show().unwrap();
                                window.set_focus().unwrap();
                            }
                        }
                    }
                })
                .build(),
        )
        .unwrap();

    app.global_shortcut().register(command_shortcut).unwrap();
}

#[tauri::command]
fn change_shortcut<R: Runtime>(
    app: tauri::AppHandle<R>,
    window: tauri::Window<R>,
    key: String,
) -> Result<(), String> {
    use std::fs::File;
    use std::io::Write;
    use tauri_plugin_global_shortcut::ShortcutState;

    remove_shortcut(&app)?;

    let shortcut: Shortcut = key
        .parse()
        .map_err(|_| "The format of the shortcut key is incorrect".to_owned())?;
    app.global_shortcut()
        .on_shortcut(shortcut, move |_app, scut, event| {
            if scut == &shortcut {
                if let ShortcutState::Pressed = event.state() {
                    println!("Command+B Pressed!");
                    if window.is_focused().unwrap() {
                        window.hide().unwrap();
                    } else {
                        window.show().unwrap();
                        window.set_focus().unwrap();
                    }
                }
            }
        })
        .map_err(|_| "Failed to register new shortcut key".to_owned())?;

    let path = app.path().app_config_dir().unwrap();
    if path.exists() == false {
        create_dir(&path).unwrap();
    }

    let file_path = path.join("shortcut.txt");
    let mut file = File::create(file_path).unwrap();
    file.write_all(key.as_bytes()).unwrap();

    Ok(())
}

fn current_shortcut<R: Runtime>(app: &tauri::AppHandle<R>) -> Result<Shortcut, String> {
    use std::fs::File;

    let path = app.path().app_config_dir().unwrap();
    let mut old_value = DEFAULT_SHORTCUT.to_owned();

    if path.exists() {
        let file_path = path.join("shortcut.txt");
        if file_path.exists() {
            let mut file = File::open(file_path).unwrap();
            let mut data = String::new();
            if let Ok(_) = file.read_to_string(&mut data) {
                if data.is_empty() == false {
                    old_value = data
                }
            }
        }
    };
    let short: Shortcut = old_value.parse().unwrap();

    Ok(short)
}

fn remove_shortcut<R: Runtime>(app: &tauri::AppHandle<R>) -> Result<(), String> {
    let short = current_shortcut(app)?;

    app.global_shortcut().unregister(short).unwrap();

    Ok(())
}

fn enable_tray(app: &mut tauri::App) {
    use tauri::{
        image::Image,
        menu::{Menu, MenuItem},
        tray::TrayIconBuilder,
        webview::WebviewBuilder,
    };

    let image = Image::from_path("icons/32x32.png").unwrap();

    let quit_i = MenuItem::with_id(app, "quit", "Quit", true, None::<&str>).unwrap();
    let settings_i = MenuItem::with_id(app, "settings", "Settings", true, None::<&str>).unwrap();
<<<<<<< HEAD
    let menu = Menu::with_items(app, &[&quit_i, &settings_i]).unwrap();
=======
    let menu = Menu::with_items(app, &[&settings_i, &quit_i]).unwrap();
>>>>>>> 15a3949a
    let _tray = TrayIconBuilder::new()
        .icon(image)
        .menu(&menu)
        .on_menu_event(|app, event| match event.id.as_ref() {
            "settings" => {
                println!("settings menu item was clicked");
<<<<<<< HEAD
                let window = app.get_webview_window("settings");
                if let Some(window) = window {
                    window.show().unwrap();
                    window.set_focus().unwrap();
                } else {
                    let window = tauri::window::WindowBuilder::new(app, "Settings")
                        .build()
                        .unwrap();
                    let webview_builder = WebviewBuilder::new(
                        "Settings",
                        tauri::WebviewUrl::App("index.html".into()),
                    );
                    let webview = window
                        .add_child(
                            webview_builder,
                            tauri::LogicalPosition::new(0, 0),
                            window.inner_size().unwrap(),
                        )
                        .unwrap();
=======
                let app_handle = app.app_handle();
                if let Some(window) = app_handle.get_webview_window("settings") {
                  let _ = window.show();
                  let _ = window.set_focus();
>>>>>>> 15a3949a
                }
            }
            "quit" => {
                println!("quit menu item was clicked");
                app.exit(0);
            }
            _ => {
                println!("menu item {:?} not handled", event.id);
            }
        })
        .build(app)
        .unwrap();
}<|MERGE_RESOLUTION|>--- conflicted
+++ resolved
@@ -234,18 +234,13 @@
 
     let quit_i = MenuItem::with_id(app, "quit", "Quit", true, None::<&str>).unwrap();
     let settings_i = MenuItem::with_id(app, "settings", "Settings", true, None::<&str>).unwrap();
-<<<<<<< HEAD
-    let menu = Menu::with_items(app, &[&quit_i, &settings_i]).unwrap();
-=======
     let menu = Menu::with_items(app, &[&settings_i, &quit_i]).unwrap();
->>>>>>> 15a3949a
     let _tray = TrayIconBuilder::new()
         .icon(image)
         .menu(&menu)
         .on_menu_event(|app, event| match event.id.as_ref() {
             "settings" => {
                 println!("settings menu item was clicked");
-<<<<<<< HEAD
                 let window = app.get_webview_window("settings");
                 if let Some(window) = window {
                     window.show().unwrap();
@@ -265,12 +260,7 @@
                             window.inner_size().unwrap(),
                         )
                         .unwrap();
-=======
-                let app_handle = app.app_handle();
-                if let Some(window) = app_handle.get_webview_window("settings") {
-                  let _ = window.show();
-                  let _ = window.set_focus();
->>>>>>> 15a3949a
+
                 }
             }
             "quit" => {
