use crate::common::assistant::ChatRequestMessage;
use crate::common::http::GetResponse;
use crate::common::register::SearchSourceRegistry;
use crate::server::http_client::HttpClient;
use crate::{common, server::servers::COCO_SERVERS};
use futures::stream::FuturesUnordered;
use futures::StreamExt;
use futures_util::TryStreamExt;
use http::Method;
use serde_json::Value;
use std::collections::HashMap;
use tauri::{AppHandle, Emitter, Manager, Runtime};
use tokio::io::AsyncBufReadExt;

#[tauri::command]
pub async fn chat_history<R: Runtime>(
    _app_handle: AppHandle<R>,
    server_id: String,
    from: u32,
    size: u32,
    query: Option<String>,
) -> Result<String, String> {
    let mut query_params: HashMap<String, Value> = HashMap::new();
    if from > 0 {
        query_params.insert("from".to_string(), from.into());
    }
    if size > 0 {
        query_params.insert("size".to_string(), size.into());
    }

    if let Some(query) = query {
        if !query.is_empty() {
            query_params.insert("query".to_string(), query.into());
        }
    }

    let response = HttpClient::get(&server_id, "/chat/_history", Some(query_params))
        .await
        .map_err(|e| {
            dbg!("Error get history: {}", &e);
            format!("Error get history: {}", e)
        })?;

    common::http::get_response_body_text(response).await
}

#[tauri::command]
pub async fn session_chat_history<R: Runtime>(
    _app_handle: AppHandle<R>,
    server_id: String,
    session_id: String,
    from: u32,
    size: u32,
) -> Result<String, String> {
    let mut query_params: HashMap<String, Value> = HashMap::new();
    if from > 0 {
        query_params.insert("from".to_string(), from.into());
    }
    if size > 0 {
        query_params.insert("size".to_string(), size.into());
    }

    let path = format!("/chat/{}/_history", session_id);

    let response = HttpClient::get(&server_id, path.as_str(), Some(query_params))
        .await
        .map_err(|e| format!("Error get session message: {}", e))?;

    common::http::get_response_body_text(response).await
}

#[tauri::command]
pub async fn open_session_chat<R: Runtime>(
    _app_handle: AppHandle<R>,
    server_id: String,
    session_id: String,
) -> Result<String, String> {
    let query_params = HashMap::new();
    let path = format!("/chat/{}/_open", session_id);

    let response = HttpClient::post(&server_id, path.as_str(), Some(query_params), None)
        .await
        .map_err(|e| format!("Error open session: {}", e))?;

    common::http::get_response_body_text(response).await
}

#[tauri::command]
pub async fn close_session_chat<R: Runtime>(
    _app_handle: AppHandle<R>,
    server_id: String,
    session_id: String,
) -> Result<String, String> {
    let query_params = HashMap::new();
    let path = format!("/chat/{}/_close", session_id);

    let response = HttpClient::post(&server_id, path.as_str(), Some(query_params), None)
        .await
        .map_err(|e| format!("Error close session: {}", e))?;

    common::http::get_response_body_text(response).await
}
#[tauri::command]
pub async fn cancel_session_chat<R: Runtime>(
    _app_handle: AppHandle<R>,
    server_id: String,
    session_id: String,
) -> Result<String, String> {
    let query_params = HashMap::new();
    let path = format!("/chat/{}/_cancel", session_id);

    let response = HttpClient::post(&server_id, path.as_str(), Some(query_params), None)
        .await
        .map_err(|e| format!("Error cancel session: {}", e))?;

    common::http::get_response_body_text(response).await
}

#[tauri::command]
pub async fn new_chat<R: Runtime>(
    _app_handle: AppHandle<R>,
    server_id: String,
    websocket_id: String,
    message: String,
    query_params: Option<HashMap<String, Value>>,
) -> Result<GetResponse, String> {
    let body = if !message.is_empty() {
        let message = ChatRequestMessage {
            message: Some(message),
        };
        Some(
            serde_json::to_string(&message)
                .map_err(|e| format!("Failed to serialize message: {}", e))?
                .into(),
        )
    } else {
        None
    };

    let mut headers = HashMap::new();
    headers.insert("WEBSOCKET-SESSION-ID".to_string(), websocket_id.into());

    let response =
        HttpClient::advanced_post(&server_id, "/chat/_new", Some(headers), query_params, body)
            .await
            .map_err(|e| format!("Error sending message: {}", e))?;

    let body_text = common::http::get_response_body_text(response).await?;

    log::debug!("New chat response: {}", &body_text);

    let chat_response: GetResponse = serde_json::from_str(&body_text)
        .map_err(|e| format!("Failed to parse response JSON: {}", e))?;

    if chat_response.result != "created" {
        return Err(format!("Unexpected result: {}", chat_response.result));
    }

    Ok(chat_response)
}

#[tauri::command]
pub async fn send_message<R: Runtime>(
    _app_handle: AppHandle<R>,
    server_id: String,
    websocket_id: String,
    session_id: String,
    message: String,
    query_params: Option<HashMap<String, Value>>, //search,deep_thinking
) -> Result<String, String> {
    let path = format!("/chat/{}/_send", session_id);
    let msg = ChatRequestMessage {
        message: Some(message),
    };

    let mut headers = HashMap::new();
    headers.insert("WEBSOCKET-SESSION-ID".to_string(), websocket_id.into());

    let body = reqwest::Body::from(serde_json::to_string(&msg).unwrap());
    let response = HttpClient::advanced_post(
        &server_id,
        path.as_str(),
        Some(headers),
        query_params,
        Some(body),
    )
    .await
    .map_err(|e| format!("Error cancel session: {}", e))?;

    common::http::get_response_body_text(response).await
}

#[tauri::command]
pub async fn delete_session_chat(server_id: String, session_id: String) -> Result<bool, String> {
    let response =
        HttpClient::delete(&server_id, &format!("/chat/{}", session_id), None, None).await?;

    if response.status().is_success() {
        Ok(true)
    } else {
        Err(format!("Delete failed with status: {}", response.status()))
    }
}

#[tauri::command]
pub async fn update_session_chat(
    server_id: String,
    session_id: String,
    title: Option<String>,
    context: Option<HashMap<String, Value>>,
) -> Result<bool, String> {
    let mut body = HashMap::new();
    if let Some(title) = title {
        body.insert("title".to_string(), Value::String(title));
    }
    if let Some(context) = context {
        body.insert(
            "context".to_string(),
            Value::Object(context.into_iter().collect()),
        );
    }

    let response = HttpClient::put(
        &server_id,
        &format!("/chat/{}", session_id),
        None,
        None,
        Some(reqwest::Body::from(serde_json::to_string(&body).unwrap())),
    )
    .await
    .map_err(|e| format!("Error updating session: {}", e))?;

    Ok(response.status().is_success())
}

#[tauri::command]
pub async fn assistant_search<R: Runtime>(
    _app_handle: AppHandle<R>,
    server_id: String,
    from: u32,
    size: u32,
    query: Option<HashMap<String, Value>>,
) -> Result<Value, String> {
    let mut body = serde_json::json!({
        "from": from,
        "size": size,
    });

    if let Some(q) = query {
        body["query"] = serde_json::to_value(q).map_err(|e| e.to_string())?;
    }

    let response = HttpClient::post(
        &server_id,
        "/assistant/_search",
        None,
        Some(reqwest::Body::from(body.to_string())),
    )
    .await
    .map_err(|e| format!("Error searching assistants: {}", e))?;

    response
        .json::<Value>()
        .await
        .map_err(|err| err.to_string())
}

/// Gets the information of the assistant specified by `assistant_id` by querying **all**
/// Coco servers.
///
/// Returns as soon as the assistant is found on any Coco server.
#[tauri::command]
pub async fn assistant_get<R: Runtime>(
    _app_handle: AppHandle<R>,
    server_id: String,
    assistant_id: String,
) -> Result<Value, String> {
    let response = HttpClient::get(
        &server_id,
        &format!("/assistant/{}", assistant_id),
        None, // headers
    )
    .await
    .map_err(|e| format!("Error getting assistant: {}", e))?;

    response
        .json::<Value>()
        .await
        .map_err(|err| err.to_string())
}

#[tauri::command]
pub async fn assistant_get_multi<R: Runtime>(
<<<<<<< HEAD
    _app_handle: AppHandle<R>,
    server_id: String,
=======
    app_handle: AppHandle<R>,
>>>>>>> 8690f959
    assistant_id: String,
) -> Result<Value, String> {
    // let search_sources = app_handle.state::<SearchSourceRegistry>();
    // let sources_future = search_sources.get_sources();
    // let sources_list = sources_future.await;

    // let mut futures = FuturesUnordered::new();

<<<<<<< HEAD
    // for query_source in &sources_list {
    //   let server_id = query_source.id.clone();
    //   let assistant_id_clone = assistant_id.clone();

    //   futures.push(tokio::spawn(async move {
    //     let response = HttpClient::get(
    //       &server_id,
    //       &format!("/assistant/{}", assistant_id_clone),
    //       None, // headers
    //     )
    //   }))
    // }

    let response = HttpClient::get(
        &server_id,
        &format!("/assistant/{}", assistant_id),
        None, // headers
    )
    .await
    .map_err(|e| format!("Error getting assistant: {}", e))?;

    response
        .json::<Value>()
        .await
        .map_err(|err| err.to_string())
=======
    for query_source in &sources_list {
        let query_source_type = query_source.get_type();
        if query_source_type.r#type != COCO_SERVERS {
            // Assistants only exists on Coco servers.
            continue;
        }

        let coco_server_id = query_source_type.id.clone();

        let path = format!("/assistant/{}", assistant_id);

        let fut = async move {
            let res_response = HttpClient::get(
                &coco_server_id,
                &path,
                None, // headers
            )
            .await;
            match res_response {
                Ok(response) => response
                    .json::<serde_json::Value>()
                    .await
                    .map_err(|e| e.to_string()),
                Err(e) => Err(e),
            }
        };

        futures.push(fut);
    }

    while let Some(res_response_json) = futures.next().await {
        let response_json = match res_response_json {
            Ok(json) => json,
            Err(e) => return Err(e),
        };

        // Example response JSON
        //
        // When assistant is not found:
        // ```json
        // {
        //   "_id": "ID",
        //   "result": "not_found"
        // }
        // ```
        //
        // When assistant is found:
        // ```json
        // {
        //   "_id": "ID",
        //   "_source": {...}
        //   "found": true
        // }
        // ```
        if let Some(found) = response_json.get("found") {
            if found == true {
                return Ok(response_json);
            }
        }
    }

    Err(format!(
        "could not find Assistant [{}] on all the Coco servers",
        assistant_id
    ))
>>>>>>> 8690f959
}

#[tauri::command]
pub async fn ask_ai<R: Runtime>(
    app_handle: AppHandle<R>,
    message: String,
    server_id: String,
    assistant_id: String,
    client_id: String,
) -> Result<(), String> {
    let body = serde_json::json!({ "message": message });

    let path = format!("/assistant/{}/_ask", assistant_id);

    println!("Sending request to {}", &path);

    let response = HttpClient::send_request(
        server_id.as_str(),
        Method::POST,
        path.as_str(),
        None,
        None,
        Some(reqwest::Body::from(body.to_string())),
    )
    .await?;

    if !response.status().is_success() {
        return Err(format!("Request Failed: {}", response.status()));
    }

    let stream = response.bytes_stream();
    let reader = tokio_util::io::StreamReader::new(
        stream.map_err(|e| std::io::Error::new(std::io::ErrorKind::Other, e)),
    );
    let mut lines = tokio::io::BufReader::new(reader).lines();

    while let Ok(Some(line)) = lines.next_line().await {
        dbg!("Received line: {}", &line);

        let _ = app_handle.emit(&client_id, line).map_err(|err| {
            println!("Failed to emit: {:?}", err);
        });
    }

    Ok(())
}<|MERGE_RESOLUTION|>--- conflicted
+++ resolved
@@ -265,10 +265,6 @@
         .map_err(|err| err.to_string())
 }
 
-/// Gets the information of the assistant specified by `assistant_id` by querying **all**
-/// Coco servers.
-///
-/// Returns as soon as the assistant is found on any Coco server.
 #[tauri::command]
 pub async fn assistant_get<R: Runtime>(
     _app_handle: AppHandle<R>,
@@ -289,49 +285,21 @@
         .map_err(|err| err.to_string())
 }
 
+/// Gets the information of the assistant specified by `assistant_id` by querying **all**
+/// Coco servers.
+///
+/// Returns as soon as the assistant is found on any Coco server.
 #[tauri::command]
 pub async fn assistant_get_multi<R: Runtime>(
-<<<<<<< HEAD
-    _app_handle: AppHandle<R>,
-    server_id: String,
-=======
     app_handle: AppHandle<R>,
->>>>>>> 8690f959
     assistant_id: String,
 ) -> Result<Value, String> {
-    // let search_sources = app_handle.state::<SearchSourceRegistry>();
-    // let sources_future = search_sources.get_sources();
-    // let sources_list = sources_future.await;
-
-    // let mut futures = FuturesUnordered::new();
-
-<<<<<<< HEAD
-    // for query_source in &sources_list {
-    //   let server_id = query_source.id.clone();
-    //   let assistant_id_clone = assistant_id.clone();
-
-    //   futures.push(tokio::spawn(async move {
-    //     let response = HttpClient::get(
-    //       &server_id,
-    //       &format!("/assistant/{}", assistant_id_clone),
-    //       None, // headers
-    //     )
-    //   }))
-    // }
-
-    let response = HttpClient::get(
-        &server_id,
-        &format!("/assistant/{}", assistant_id),
-        None, // headers
-    )
-    .await
-    .map_err(|e| format!("Error getting assistant: {}", e))?;
-
-    response
-        .json::<Value>()
-        .await
-        .map_err(|err| err.to_string())
-=======
+    let search_sources = app_handle.state::<SearchSourceRegistry>();
+    let sources_future = search_sources.get_sources();
+    let sources_list = sources_future.await;
+
+    let mut futures = FuturesUnordered::new();
+
     for query_source in &sources_list {
         let query_source_type = query_source.get_type();
         if query_source_type.r#type != COCO_SERVERS {
@@ -397,7 +365,6 @@
         "could not find Assistant [{}] on all the Coco servers",
         assistant_id
     ))
->>>>>>> 8690f959
 }
 
 #[tauri::command]
