---
weight: 80
title: "Release Notes"
---

# Release Notes

Information about release notes of Coco Server is provided here.

## 0.5.0 (In development)

### ❌ Breaking changes

### 🚀 Features

- feat: check or enter to close the list of assistants #469
- feat: add dimness settings for pinned window #470
- feat: supports Shift + Enter input box line feeds #472
- feat: support for snapshot version updates #480
- feat: history list add put away button #482
- feat: the chat input box supports multi-line input #490
- feat: add `~/Applications` to the search path #493
- feat: the chat content has added a button to return to the bottom #495
- feat: the search input box supports multi-line input #501
- feat: websocket support self-signed TLS #504
- feat: add option to allow self-signed certificates #509
- feat: add AI summary component #518
- feat: dynamic log level via env var COCO_LOG #535
- feat: add quick AI access to search mode #556
- feat: rerank search results #561

### 🐛 Bug fix

- fix: solve the problem of modifying the assistant in the chat #476
- fix: several issues around search #502
- fix: fixed the newly created session has no title when it is deleted #511
- fix: loading chat history for potential empty attachments
- fix: datasource & MCP list synchronization update #521
- fix: app icon & category icon #529
- fix: show only enabled datasource & MCP list
- fix: server image loading failure #534
- fix: panic when fetching app metadata on Windows #538
- fix: service switching error #539
- fix: switch server assistant and session unchanged #540
- fix: history list height #550
- fix: secondary page cannot be searched #551
- fix: the scroll button is not displayed by default #552
- fix: suggestion list position #553
- fix: independent chat window has no data #554
- fix: resolved navigation error on continue chat action #558

### ✈️ Improvements

- chore: adjust list error message #475
- chore: refine wording on search failure
- chore：search and MCP show hidden logic #494
- chore: greetings show hidden logic #496
- refactor: fetch app list in settings in real time #498
- chore: UpdateApp component loading location #499
- chore: add clear monitoring & cache calculation to optimize performance #500
- refactor: optimizing the code #505
- refactor: optimized the modification operation of the numeric input box #508
- style: modify the style of the search input box #513
- style: chat input icons show #515
- refactor: refactoring icon component #514
- refactor: optimizing list styles in markdown content #520
- feat: add a component for text reading aloud #522
- style: history component styles #528
- style: search error styles #533
- chore: skip register server that not logged in #536
- refactor: service info related components #537
- chore: chat content can be copied #539
- refactor: refactoring search error #541
- chore: add assistant count #542
- chore: add global login judgment #544
- chore: mark server offline on user logout #546
- chore: logout update server profile #549
- chore: assistant keyboard events and mouse events #559
- chore: web component start page config #560
- chore: assistant chat placeholder & refactor input box components #566
<<<<<<< HEAD
- refactor: input box related components #568
=======
- chore: mark unavailable server to offline on refresh info #569
- chore: only show available servers in chat #570
>>>>>>> 8edc9384

## 0.4.0 (2025-04-27)

### Breaking changes

### Features

- feat: history support for searching, renaming and deleting #322
- feat: linux support for application search #330
- feat: add shortcuts to most icon buttons #334
- feat: add font icon for search list #342
- feat: add a border to the main window in Windows 10 #343
- feat: mobile terminal adaptation about style #348
- feat: service list popup box supports keyboard-only operation #359
- feat: networked search data sources support search and keyboard-only operation #367
- feat: add application management to the plugin #374
- feat: add keyboard-only operation to history list #385
- feat: add error notification #386
- feat: add support for AI assistant #394
- feat: add support for calculator function #399
- feat: auto selects the first item after searching #411
- feat: web components assistant #422
- feat: right-click menu support for search #423
- feat: add chat mode launch page #424
- feat: add MCP & call LLM tools #430
- feat: ai assistant supports search and paging #431
- feat: data sources support displaying customized icons #432
- feat: add shortcut key conflict hint and reset function #442
- feat: updated to include error message #465

### Bug fix

- fix: fixed the problem of not being able to search in secondary directories #338
- fix: active shadow setting #354
- fix: chat history was not show up #377
- fix: get attachments in chat sessions
- fix: filter http query_args and convert only supported values
- fix：fixed several search & chat bugs #412
- fix: fixed carriage return problem with chinese input method #464

### Improvements

- refactor: web components #331
- refactor: refactoring login callback, receive access_token from coco-server
- chore: adjust web component styles #362
- style: modify the style #370
- style: search list details display #378
- refactor: refactoring api error handling #382
- chore: update assistant icon & think mode #397
- build: build web components and publish #404

## 0.3.0 (2025-03-31)

### Breaking changes

### Features

- feat: add web pages components #277
- feat: support for customizing some of the preset shortcuts #316
- feat: support multi websocket connections #314
- feat: add support for embeddable web widget #277

### Bug fix

### Improvements

- refactor: refactor invoke related code #309
- refactor: hide apps without icon #312

## 0.2.1 (2025-03-14)

### Features

- support for automatic in-app updates #274

### Breaking changes

### Bug fix

- Fix the issue that the fusion search include disabled servers
- Fix incorrect version type: should be string instead of u32
- Fix the chat end judgment type #280
- Fix the chat scrolling and chat rendering #282
- Fix: store data is not shared among multiple windows #298

### Improvements

- Refactor: chat components #273
- Feat: add endpoint display #282
- Chore: chat window min width & remove input bg #284
- Chore: remove selected function & add hide_coco #286
- Chore: websocket timeout increased to 2 minutes #289
- Chore: remove chat input border & clear input #295

## 0.2.0 (2025-03-07)

### Features

- Add timeout to fusion search #174
- Add api to disable or enable server #185
- Networked search supports selection of data sources #209
- Add deepthink and knowledge search options to RAG based chat
- Support i18n, add Chinese language support
- Support Windows platform
- etc.

### Breaking changes

### Bug fix

- Fix to access deeplink for linux #148
- etc.

### Improvements

- Improve app startup, init application search in background #172
- Refactoring login #173
- Init icons in background during start #176
- Refactoring health api #187
- Refactoring assistant api #195
- Refactor: remove websocket_session_id from message request #206
- Refactor: the display of search results and the logic of creating new chats #207
- Refactor: AI conversation rendering logic #216
- Refresh all server's info on purpose, get the actual health info #225
- Improve chat message display
- Improve application search, support macOS/Windows and Linux
- Display the version of the server in the settings page
- Allow to switch between different data sources in networked search
- Allow to switch servers in the settings page
- etc.

## 0.1.0 (2025-02-16)

### Features

- Fusion Search
- Chat with AI Assistant
- RAG-based AI Chat
- General Settings
- Global Shortcut
- Auto Start on Startup
- Shortcut to Features
- Application Search for macOS
- Option to Connect to Self-Hosted Coco Server

### Breaking changes

### Bug fix

### Improvements<|MERGE_RESOLUTION|>--- conflicted
+++ resolved
@@ -78,12 +78,9 @@
 - chore: assistant keyboard events and mouse events #559
 - chore: web component start page config #560
 - chore: assistant chat placeholder & refactor input box components #566
-<<<<<<< HEAD
 - refactor: input box related components #568
-=======
 - chore: mark unavailable server to offline on refresh info #569
 - chore: only show available servers in chat #570
->>>>>>> 8edc9384
 
 ## 0.4.0 (2025-04-27)
 
