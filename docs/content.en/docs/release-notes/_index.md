--- conflicted
+++ resolved
@@ -35,11 +35,8 @@
 ### ✈️ Improvements
 
 - chore: initialize current assistant from history #606
-<<<<<<< HEAD
+- chore: add onContextMenu event #629
 - chore: more logs for the setup process #634
-=======
-- chore: add onContextMenu event #629
->>>>>>> ec4e5e7d
 
 ## 0.5.1 (2025-05-31)
 
