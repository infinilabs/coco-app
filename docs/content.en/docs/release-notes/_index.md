---
weight: 80
title: "Release Notes"
---

# Release Notes

Information about release notes of Coco Server is provided here.

## Latest (In development)

### ❌ Breaking changes

### 🚀 Features

- feat: ai overview support is enabled with shortcut #597
- feat: add key monitoring during reset #615
- feat: calculator extension add description #623
- feat: support right-click actions after text selection #624
- feat: add ai overview minimum number of search results configuration #625
- feat: add internationalized translations of AI-related extensions #632

### 🐛 Bug fix

- fix: fixed issue with incorrect login status #600
- fix: new chat assistant id not found #603
- fix: resolve regex error on older macOS versions #605
- fix: fix chat log update and sorting issues #612
- fix: resolved an issue where number keys were not working on the web #616
- fix: do not panic when the datasource specified does not exist #618
- fix: fixed modifier keys not working with continue chat #619
- fix: invalid DSL error if input contains multiple lines #620
- fix: fix ai overview hidden height before message #622
<<<<<<< HEAD
- fix: arrow keys still navigated search when menu opened with Cmd+K #642
=======
- fix: tab key hides window in chat mode #641
>>>>>>> 40f6aa0c

### ✈️ Improvements

- chore: initialize current assistant from history #606
- chore: add onContextMenu event #629
- chore: more logs for the setup process #634
- chore: copy supports http protocol #639

## 0.5.1 (2025-05-31)

### ❌ Breaking changes

### 🚀 Features

- feat: check or enter to close the list of assistants #469
- feat: add dimness settings for pinned window #470
- feat: supports Shift + Enter input box line feeds #472
- feat: support for snapshot version updates #480
- feat: history list add put away button #482
- feat: the chat input box supports multi-line input #490
- feat: add `~/Applications` to the search path #493
- feat: the chat content has added a button to return to the bottom #495
- feat: the search input box supports multi-line input #501
- feat: websocket support self-signed TLS #504
- feat: add option to allow self-signed certificates #509
- feat: add AI summary component #518
- feat: dynamic log level via env var COCO_LOG #535
- feat: add quick AI access to search mode #556
- feat: rerank search results #561

### 🐛 Bug fix

- fix: solve the problem of modifying the assistant in the chat #476
- fix: several issues around search #502
- fix: fixed the newly created session has no title when it is deleted #511
- fix: loading chat history for potential empty attachments
- fix: datasource & MCP list synchronization update #521
- fix: app icon & category icon #529
- fix: show only enabled datasource & MCP list
- fix: server image loading failure #534
- fix: panic when fetching app metadata on Windows #538
- fix: service switching error #539
- fix: switch server assistant and session unchanged #540
- fix: history list height #550
- fix: secondary page cannot be searched #551
- fix: the scroll button is not displayed by default #552
- fix: suggestion list position #553
- fix: independent chat window has no data #554
- fix: resolved navigation error on continue chat action #558
- fix: make extension search source respect parameter datasource #576

### ✈️ Improvements

- chore: adjust list error message #475
- chore: refine wording on search failure
- chore：search and MCP show hidden logic #494
- chore: greetings show hidden logic #496
- refactor: fetch app list in settings in real time #498
- chore: UpdateApp component loading location #499
- chore: add clear monitoring & cache calculation to optimize performance #500
- refactor: optimizing the code #505
- refactor: optimized the modification operation of the numeric input box #508
- style: modify the style of the search input box #513
- style: chat input icons show #515
- refactor: refactoring icon component #514
- refactor: optimizing list styles in markdown content #520
- feat: add a component for text reading aloud #522
- style: history component styles #528
- style: search error styles #533
- chore: skip register server that not logged in #536
- refactor: service info related components #537
- chore: chat content can be copied #539
- refactor: refactoring search error #541
- chore: add assistant count #542
- chore: add global login judgment #544
- chore: mark server offline on user logout #546
- chore: logout update server profile #549
- chore: assistant keyboard events and mouse events #559
- chore: web component start page config #560
- chore: assistant chat placeholder & refactor input box components #566
- refactor: input box related components #568
- chore: mark unavailable server to offline on refresh info #569
- chore: only show available servers in chat #570
- refactor: search result related components #571

## 0.4.0 (2025-04-27)

### Breaking changes

### Features

- feat: history support for searching, renaming and deleting #322
- feat: linux support for application search #330
- feat: add shortcuts to most icon buttons #334
- feat: add font icon for search list #342
- feat: add a border to the main window in Windows 10 #343
- feat: mobile terminal adaptation about style #348
- feat: service list popup box supports keyboard-only operation #359
- feat: networked search data sources support search and keyboard-only operation #367
- feat: add application management to the plugin #374
- feat: add keyboard-only operation to history list #385
- feat: add error notification #386
- feat: add support for AI assistant #394
- feat: add support for calculator function #399
- feat: auto selects the first item after searching #411
- feat: web components assistant #422
- feat: right-click menu support for search #423
- feat: add chat mode launch page #424
- feat: add MCP & call LLM tools #430
- feat: ai assistant supports search and paging #431
- feat: data sources support displaying customized icons #432
- feat: add shortcut key conflict hint and reset function #442
- feat: updated to include error message #465
- feat: support third party extensions #572
- feat: support ai overview #572

### Bug fix

- fix: fixed the problem of not being able to search in secondary directories #338
- fix: active shadow setting #354
- fix: chat history was not show up #377
- fix: get attachments in chat sessions
- fix: filter http query_args and convert only supported values
- fix：fixed several search & chat bugs #412
- fix: fixed carriage return problem with chinese input method #464

### Improvements

- refactor: web components #331
- refactor: refactoring login callback, receive access_token from coco-server
- chore: adjust web component styles #362
- style: modify the style #370
- style: search list details display #378
- refactor: refactoring api error handling #382
- chore: update assistant icon & think mode #397
- build: build web components and publish #404

## 0.3.0 (2025-03-31)

### Breaking changes

### Features

- feat: add web pages components #277
- feat: support for customizing some of the preset shortcuts #316
- feat: support multi websocket connections #314
- feat: add support for embeddable web widget #277

### Bug fix

### Improvements

- refactor: refactor invoke related code #309
- refactor: hide apps without icon #312

## 0.2.1 (2025-03-14)

### Features

- support for automatic in-app updates #274

### Breaking changes

### Bug fix

- Fix the issue that the fusion search include disabled servers
- Fix incorrect version type: should be string instead of u32
- Fix the chat end judgment type #280
- Fix the chat scrolling and chat rendering #282
- Fix: store data is not shared among multiple windows #298

### Improvements

- Refactor: chat components #273
- Feat: add endpoint display #282
- Chore: chat window min width & remove input bg #284
- Chore: remove selected function & add hide_coco #286
- Chore: websocket timeout increased to 2 minutes #289
- Chore: remove chat input border & clear input #295

## 0.2.0 (2025-03-07)

### Features

- Add timeout to fusion search #174
- Add api to disable or enable server #185
- Networked search supports selection of data sources #209
- Add deepthink and knowledge search options to RAG based chat
- Support i18n, add Chinese language support
- Support Windows platform
- etc.

### Breaking changes

### Bug fix

- Fix to access deeplink for linux #148
- etc.

### Improvements

- Improve app startup, init application search in background #172
- Refactoring login #173
- Init icons in background during start #176
- Refactoring health api #187
- Refactoring assistant api #195
- Refactor: remove websocket_session_id from message request #206
- Refactor: the display of search results and the logic of creating new chats #207
- Refactor: AI conversation rendering logic #216
- Refresh all server's info on purpose, get the actual health info #225
- Improve chat message display
- Improve application search, support macOS/Windows and Linux
- Display the version of the server in the settings page
- Allow to switch between different data sources in networked search
- Allow to switch servers in the settings page
- etc.

## 0.1.0 (2025-02-16)

### Features

- Fusion Search
- Chat with AI Assistant
- RAG-based AI Chat
- General Settings
- Global Shortcut
- Auto Start on Startup
- Shortcut to Features
- Application Search for macOS
- Option to Connect to Self-Hosted Coco Server

### Breaking changes

### Bug fix

### Improvements<|MERGE_RESOLUTION|>--- conflicted
+++ resolved
@@ -31,11 +31,8 @@
 - fix: fixed modifier keys not working with continue chat #619
 - fix: invalid DSL error if input contains multiple lines #620
 - fix: fix ai overview hidden height before message #622
-<<<<<<< HEAD
+- fix: tab key hides window in chat mode #641
 - fix: arrow keys still navigated search when menu opened with Cmd+K #642
-=======
-- fix: tab key hides window in chat mode #641
->>>>>>> 40f6aa0c
 
 ### ✈️ Improvements
 
