---
weight: 80
title: "Release Notes"
---

# Release Notes

Information about release notes of Coco Server is provided here.

## Latest (In development)

### ❌ Breaking changes

### 🚀 Features

- feat: file search using spotlight #705
- feat: voice input support in both search and chat modes #732
- feat: text to speech now powered by LLM #750
- feat: file search for Windows #762

### 🐛 Bug fix

- fix(file search): apply filters before from/size parameters #741
- fix(file search): searching by name&content does not search file name #743
- fix: prevent window from hiding when moved on Windows #748
- fix: unregister ext hotkey when it gets deleted #770
- fix: indexing apps does not respect search scope config #773
- fix: restore missing category titles on subpages #772
- fix: correct incorrect assistant display when quick ai access #779
- fix: resolved minor issues with voice playback #780
- fix: fixed incorrect taskbar icon display on linux #783
- fix: fix data inconsistency issue on secondary pages #784
- fix: incorrect status when installing extension #789
- fix: increase read_timeout for HTTP streaming stability #798
- fix: enter key problem #794
- fix: fix selection issue after renaming #800
- fix: fix shortcut issue in windows context menu #804
- fix: panic caused by "state() called before manage()" #806
- fix: fix multiline input issue #808
<<<<<<< HEAD
- fix: fix enter key on subpages #819
=======
- fix: fix ctrl+k not working #815
>>>>>>> e2ad2596

### ✈️ Improvements

- refactor: prioritize stat(2) when checking if a file is dir #737
- refactor: change File Search ext type to extension #738
- refactor: create chat & send chat api #739
- chore: icon support for more file types #740
- chore: replace meval-rs with our fork to clear dep warning #745
- refactor: adjusted assistant, datasource, mcp_server interface parameters #746
- refactor: adjust extension code hierarchy #747
- chore: bump dep applications-rs #751
- chore: rename QuickLink/quick_link to Quicklink/quicklink #752
- chore: assistant params & styles #753
- chore: make optional fields optional #758
- chore: search-chat components add formatUrl & think data & icons url #765
- chore: Coco app http request headers #744
- refactor: do status code check before deserializing response #767
- style: splash adapts to the width of mobile phones #768
- chore: search-chat add language and formatUrl parameters #775
- chore: not request the interface if not logged in #795
- refactor: clean up unsupported characters from query string in Win Search #802
- chore: display backtrace in panic log #805

## 0.6.0 (2025-06-29)

### ❌ Breaking changes

### 🚀 Features

- feat: support `Tab` and `Enter` for delete dialog buttons #700
- feat: add check for updates #701
- feat: impl extension store #699
- feat: support back navigation via delete key #717

### 🐛 Bug fix

- fix: quick ai state synchronous #693
- fix: toggle extension should register/unregister hotkey #691
- fix: take coco server back on refresh #696
- fix: some input fields couldn’t accept spaces #709
- fix: context menu search not working #713
- fix: open extension store display #724

### ✈️ Improvements

- refactor: use author/ext_id as extension unique identifier #643
- refactor: refactoring search api #679
- chore: continue to chat page display #690
- chore: improve server list selection with enter key #692
- chore: add message for latest version check #703
- chore: log command execution results #718
- chore: adjust styles and add button reindex #719

## 0.5.0 (2025-06-13)

### ❌ Breaking changes

### 🚀 Features

- feat: check or enter to close the list of assistants #469
- feat: add dimness settings for pinned window #470
- feat: supports Shift + Enter input box line feeds #472
- feat: support for snapshot version updates #480
- feat: history list add put away button #482
- feat: the chat input box supports multi-line input #490
- feat: add `~/Applications` to the search path #493
- feat: the chat content has added a button to return to the bottom #495
- feat: the search input box supports multi-line input #501
- feat: websocket support self-signed TLS #504
- feat: add option to allow self-signed certificates #509
- feat: add AI summary component #518
- feat: dynamic log level via env var COCO_LOG #535
- feat: add quick AI access to search mode #556
- feat: rerank search results #561
- feat: ai overview support is enabled with shortcut #597
- feat: add key monitoring during reset #615
- feat: calculator extension add description #623
- feat: support right-click actions after text selection #624
- feat: add ai overview minimum number of search results configuration #625
- feat: add internationalized translations of AI-related extensions #632
- feat: context menu support for secondary pages #680

### 🐛 Bug fix

- fix: solve the problem of modifying the assistant in the chat #476
- fix: several issues around search #502
- fix: fixed the newly created session has no title when it is deleted #511
- fix: loading chat history for potential empty attachments
- fix: datasource & MCP list synchronization update #521
- fix: app icon & category icon #529
- fix: show only enabled datasource & MCP list
- fix: server image loading failure #534
- fix: panic when fetching app metadata on Windows #538
- fix: service switching error #539
- fix: switch server assistant and session unchanged #540
- fix: history list height #550
- fix: secondary page cannot be searched #551
- fix: the scroll button is not displayed by default #552
- fix: suggestion list position #553
- fix: independent chat window has no data #554
- fix: resolved navigation error on continue chat action #558
- fix: make extension search source respect parameter datasource #576
- fix: fixed issue with incorrect login status #600
- fix: new chat assistant id not found #603
- fix: resolve regex error on older macOS versions #605
- fix: fix chat log update and sorting issues #612
- fix: resolved an issue where number keys were not working on the web #616
- fix: do not panic when the datasource specified does not exist #618
- fix: fixed modifier keys not working with continue chat #619
- fix: invalid DSL error if input contains multiple lines #620
- fix: fix ai overview hidden height before message #622
- fix: tab key hides window in chat mode #641
- fix: arrow keys still navigated search when menu opened with Cmd+K #642
- fix: input lost when reopening dialog after search #644
- fix: web page unmount event #645
- fix: fix the problem of local path not opening #650
- fix: number keys not following settings #661
- fix: fix problem with up and down key indexing #676
- fix: arrow inserting escape sequences #683

### ✈️ Improvements

- chore: adjust list error message #475
- chore: refine wording on search failure
- chore：search and MCP show hidden logic #494
- chore: greetings show hidden logic #496
- refactor: fetch app list in settings in real time #498
- chore: UpdateApp component loading location #499
- chore: add clear monitoring & cache calculation to optimize performance #500
- refactor: optimizing the code #505
- refactor: optimized the modification operation of the numeric input box #508
- style: modify the style of the search input box #513
- style: chat input icons show #515
- refactor: refactoring icon component #514
- refactor: optimizing list styles in markdown content #520
- feat: add a component for text reading aloud #522
- style: history component styles #528
- style: search error styles #533
- chore: skip register server that not logged in #536
- refactor: service info related components #537
- chore: chat content can be copied #539
- refactor: refactoring search error #541
- chore: add assistant count #542
- chore: add global login judgment #544
- chore: mark server offline on user logout #546
- chore: logout update server profile #549
- chore: assistant keyboard events and mouse events #559
- chore: web component start page config #560
- chore: assistant chat placeholder & refactor input box components #566
- refactor: input box related components #568
- chore: mark unavailable server to offline on refresh info #569
- chore: only show available servers in chat #570
- refactor: search result related components #571
- chore: initialize current assistant from history #606
- chore: add onContextMenu event #629
- chore: more logs for the setup process #634
- chore: copy supports http protocol #639
- refactor: use author/ext_id as extension unique identifier #643
- chore: add special character filtering #668

## 0.4.0 (2025-04-27)

### Breaking changes

### Features

- feat: history support for searching, renaming and deleting #322
- feat: linux support for application search #330
- feat: add shortcuts to most icon buttons #334
- feat: add font icon for search list #342
- feat: add a border to the main window in Windows 10 #343
- feat: mobile terminal adaptation about style #348
- feat: service list popup box supports keyboard-only operation #359
- feat: networked search data sources support search and keyboard-only operation #367
- feat: add application management to the plugin #374
- feat: add keyboard-only operation to history list #385
- feat: add error notification #386
- feat: add support for AI assistant #394
- feat: add support for calculator function #399
- feat: auto selects the first item after searching #411
- feat: web components assistant #422
- feat: right-click menu support for search #423
- feat: add chat mode launch page #424
- feat: add MCP & call LLM tools #430
- feat: ai assistant supports search and paging #431
- feat: data sources support displaying customized icons #432
- feat: add shortcut key conflict hint and reset function #442
- feat: updated to include error message #465
- feat: support third party extensions #572
- feat: support ai overview #572

### Bug fix

- fix: fixed the problem of not being able to search in secondary directories #338
- fix: active shadow setting #354
- fix: chat history was not show up #377
- fix: get attachments in chat sessions
- fix: filter http query_args and convert only supported values
- fix：fixed several search & chat bugs #412
- fix: fixed carriage return problem with chinese input method #464

### Improvements

- refactor: web components #331
- refactor: refactoring login callback, receive access_token from coco-server
- chore: adjust web component styles #362
- style: modify the style #370
- style: search list details display #378
- refactor: refactoring api error handling #382
- chore: update assistant icon & think mode #397
- build: build web components and publish #404

## 0.3.0 (2025-03-31)

### Breaking changes

### Features

- feat: add web pages components #277
- feat: support for customizing some of the preset shortcuts #316
- feat: support multi websocket connections #314
- feat: add support for embeddable web widget #277

### Bug fix

### Improvements

- refactor: refactor invoke related code #309
- refactor: hide apps without icon #312

## 0.2.1 (2025-03-14)

### Features

- support for automatic in-app updates #274

### Breaking changes

### Bug fix

- Fix the issue that the fusion search include disabled servers
- Fix incorrect version type: should be string instead of u32
- Fix the chat end judgment type #280
- Fix the chat scrolling and chat rendering #282
- Fix: store data is not shared among multiple windows #298

### Improvements

- Refactor: chat components #273
- Feat: add endpoint display #282
- Chore: chat window min width & remove input bg #284
- Chore: remove selected function & add hide_coco #286
- Chore: websocket timeout increased to 2 minutes #289
- Chore: remove chat input border & clear input #295

## 0.2.0 (2025-03-07)

### Features

- Add timeout to fusion search #174
- Add api to disable or enable server #185
- Networked search supports selection of data sources #209
- Add deepthink and knowledge search options to RAG based chat
- Support i18n, add Chinese language support
- Support Windows platform
- etc.

### Breaking changes

### Bug fix

- Fix to access deeplink for linux #148
- etc.

### Improvements

- Improve app startup, init application search in background #172
- Refactoring login #173
- Init icons in background during start #176
- Refactoring health api #187
- Refactoring assistant api #195
- Refactor: remove websocket_session_id from message request #206
- Refactor: the display of search results and the logic of creating new chats #207
- Refactor: AI conversation rendering logic #216
- Refresh all server's info on purpose, get the actual health info #225
- Improve chat message display
- Improve application search, support macOS/Windows and Linux
- Display the version of the server in the settings page
- Allow to switch between different data sources in networked search
- Allow to switch servers in the settings page
- etc.

## 0.1.0 (2025-02-16)

### Features

- Fusion Search
- Chat with AI Assistant
- RAG-based AI Chat
- General Settings
- Global Shortcut
- Auto Start on Startup
- Shortcut to Features
- Application Search for macOS
- Option to Connect to Self-Hosted Coco Server

### Breaking changes

### Bug fix

### Improvements<|MERGE_RESOLUTION|>--- conflicted
+++ resolved
@@ -37,11 +37,8 @@
 - fix: fix shortcut issue in windows context menu #804
 - fix: panic caused by "state() called before manage()" #806
 - fix: fix multiline input issue #808
-<<<<<<< HEAD
+- fix: fix ctrl+k not working #815
 - fix: fix enter key on subpages #819
-=======
-- fix: fix ctrl+k not working #815
->>>>>>> e2ad2596
 
 ### ✈️ Improvements
 
