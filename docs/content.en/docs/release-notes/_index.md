---
weight: 80
title: "Release Notes"
---

# Release Notes

Information about release notes of Coco Server is provided here.

## 0.5.0 (In development)

### ❌ Breaking changes

### 🚀 Features

- feat: check or enter to close the list of assistants #469
- feat: add dimness settings for pinned window #470
- feat: supports Shift + Enter input box line feeds #472
- feat: support for snapshot version updates #480
- feat: history list add put away button #482
- feat: the chat input box supports multi-line input #490
- feat: add `~/Applications` to the search path #493
- feat: the chat content has added a button to return to the bottom #495
- feat: the search input box supports multi-line input #501
- feat: websocket support self-signed TLS #504
- feat: add option to allow self-signed certificates #509
- feat: add AI summary component #518
- feat: dynamic log level via env var COCO_LOG #535
- feat: add quick AI access to search mode #556
- feat: rerank search results #561

### 🐛 Bug fix

- fix: solve the problem of modifying the assistant in the chat #476
- fix: several issues around search #502
- fix: fixed the newly created session has no title when it is deleted #511
- fix: loading chat history for potential empty attachments
- fix: datasource & MCP list synchronization update #521
- fix: app icon & category icon #529
- fix: show only enabled datasource & MCP list
- fix: server image loading failure #534
- fix: panic when fetching app metadata on Windows #538
- fix: service switching error #539
- fix: switch server assistant and session unchanged #540
- fix: history list height #550
- fix: secondary page cannot be searched #551
- fix: the scroll button is not displayed by default #552
- fix: suggestion list position #553
- fix: independent chat window has no data #554
- fix: resolved navigation error on continue chat action #558

### ✈️ Improvements

- chore: adjust list error message #475
- chore: refine wording on search failure
- chore：search and MCP show hidden logic #494
- chore: greetings show hidden logic #496
- refactor: fetch app list in settings in real time #498
- chore: UpdateApp component loading location #499
- chore: add clear monitoring & cache calculation to optimize performance #500
- refactor: optimizing the code #505
- refactor: optimized the modification operation of the numeric input box #508
- style: modify the style of the search input box #513
- style: chat input icons show #515
- refactor: refactoring icon component #514
- refactor: optimizing list styles in markdown content #520
- feat: add a component for text reading aloud #522
- style: history component styles #528
- style: search error styles #533
- chore: skip register server that not logged in #536
- refactor: service info related components #537
- chore: chat content can be copied #539
- refactor: refactoring search error #541
- chore: add assistant count #542
- chore: add global login judgment #544
- chore: mark server offline on user logout #546
- chore: logout update server profile #549
- chore: assistant keyboard events and mouse events #559
- chore: web component start page config #560
- chore: assistant chat placeholder & refactor input box components #566
<<<<<<< HEAD
- chore: add server available #570
=======
- chore: mark unavailable server to offline on refresh info #569
>>>>>>> fa919bee

## 0.4.0 (2025-04-27)

### Breaking changes

### Features

- feat: history support for searching, renaming and deleting #322
- feat: linux support for application search #330
- feat: add shortcuts to most icon buttons #334
- feat: add font icon for search list #342
- feat: add a border to the main window in Windows 10 #343
- feat: mobile terminal adaptation about style #348
- feat: service list popup box supports keyboard-only operation #359
- feat: networked search data sources support search and keyboard-only operation #367
- feat: add application management to the plugin #374
- feat: add keyboard-only operation to history list #385
- feat: add error notification #386
- feat: add support for AI assistant #394
- feat: add support for calculator function #399
- feat: auto selects the first item after searching #411
- feat: web components assistant #422
- feat: right-click menu support for search #423
- feat: add chat mode launch page #424
- feat: add MCP & call LLM tools #430
- feat: ai assistant supports search and paging #431
- feat: data sources support displaying customized icons #432
- feat: add shortcut key conflict hint and reset function #442
- feat: updated to include error message #465

### Bug fix

- fix: fixed the problem of not being able to search in secondary directories #338
- fix: active shadow setting #354
- fix: chat history was not show up #377
- fix: get attachments in chat sessions
- fix: filter http query_args and convert only supported values
- fix：fixed several search & chat bugs #412
- fix: fixed carriage return problem with chinese input method #464

### Improvements

- refactor: web components #331
- refactor: refactoring login callback, receive access_token from coco-server
- chore: adjust web component styles #362
- style: modify the style #370
- style: search list details display #378
- refactor: refactoring api error handling #382
- chore: update assistant icon & think mode #397
- build: build web components and publish #404

## 0.3.0 (2025-03-31)

### Breaking changes

### Features

- feat: add web pages components #277
- feat: support for customizing some of the preset shortcuts #316
- feat: support multi websocket connections #314
- feat: add support for embeddable web widget #277

### Bug fix

### Improvements

- refactor: refactor invoke related code #309
- refactor: hide apps without icon #312

## 0.2.1 (2025-03-14)

### Features

- support for automatic in-app updates #274

### Breaking changes

### Bug fix

- Fix the issue that the fusion search include disabled servers
- Fix incorrect version type: should be string instead of u32
- Fix the chat end judgment type #280
- Fix the chat scrolling and chat rendering #282
- Fix: store data is not shared among multiple windows #298

### Improvements

- Refactor: chat components #273
- Feat: add endpoint display #282
- Chore: chat window min width & remove input bg #284
- Chore: remove selected function & add hide_coco #286
- Chore: websocket timeout increased to 2 minutes #289
- Chore: remove chat input border & clear input #295

## 0.2.0 (2025-03-07)

### Features

- Add timeout to fusion search #174
- Add api to disable or enable server #185
- Networked search supports selection of data sources #209
- Add deepthink and knowledge search options to RAG based chat
- Support i18n, add Chinese language support
- Support Windows platform
- etc.

### Breaking changes

### Bug fix

- Fix to access deeplink for linux #148
- etc.

### Improvements

- Improve app startup, init application search in background #172
- Refactoring login #173
- Init icons in background during start #176
- Refactoring health api #187
- Refactoring assistant api #195
- Refactor: remove websocket_session_id from message request #206
- Refactor: the display of search results and the logic of creating new chats #207
- Refactor: AI conversation rendering logic #216
- Refresh all server's info on purpose, get the actual health info #225
- Improve chat message display
- Improve application search, support macOS/Windows and Linux
- Display the version of the server in the settings page
- Allow to switch between different data sources in networked search
- Allow to switch servers in the settings page
- etc.

## 0.1.0 (2025-02-16)

### Features

- Fusion Search
- Chat with AI Assistant
- RAG-based AI Chat
- General Settings
- Global Shortcut
- Auto Start on Startup
- Shortcut to Features
- Application Search for macOS
- Option to Connect to Self-Hosted Coco Server

### Breaking changes

### Bug fix

### Improvements<|MERGE_RESOLUTION|>--- conflicted
+++ resolved
@@ -78,11 +78,8 @@
 - chore: assistant keyboard events and mouse events #559
 - chore: web component start page config #560
 - chore: assistant chat placeholder & refactor input box components #566
-<<<<<<< HEAD
+- chore: mark unavailable server to offline on refresh info #569
 - chore: add server available #570
-=======
-- chore: mark unavailable server to offline on refresh info #569
->>>>>>> fa919bee
 
 ## 0.4.0 (2025-04-27)
 
