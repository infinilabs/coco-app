---
weight: 80
title: "Release Notes"
---

# Release Notes

Information about release notes of Coco Server is provided here.

## Latest (In development)

### ❌ Breaking changes

### 🚀 Features

<<<<<<< HEAD
- feat: impl extension store #699
=======
- feat: support `Tab` and `Enter` for delete dialog buttons #700
- feat: add check for updates #701
>>>>>>> 69d2b4b8

### 🐛 Bug fix

- fix: quick ai state synchronous #693
- fix: toggle extension should register/unregister hotkey #691
- fix: take coco server back on refresh #696

### ✈️ Improvements

- refactor: use author/ext_id as extension unique identifier #643
- refactor: refactoring search api #679
- chore: continue to chat page display #690
- chore: improve server list selection with enter key #692
- chore: add message for latest version check #703

## 0.5.0 (2025-06-13)

### ❌ Breaking changes

### 🚀 Features

- feat: check or enter to close the list of assistants #469
- feat: add dimness settings for pinned window #470
- feat: supports Shift + Enter input box line feeds #472
- feat: support for snapshot version updates #480
- feat: history list add put away button #482
- feat: the chat input box supports multi-line input #490
- feat: add `~/Applications` to the search path #493
- feat: the chat content has added a button to return to the bottom #495
- feat: the search input box supports multi-line input #501
- feat: websocket support self-signed TLS #504
- feat: add option to allow self-signed certificates #509
- feat: add AI summary component #518
- feat: dynamic log level via env var COCO_LOG #535
- feat: add quick AI access to search mode #556
- feat: rerank search results #561
- feat: ai overview support is enabled with shortcut #597
- feat: add key monitoring during reset #615
- feat: calculator extension add description #623
- feat: support right-click actions after text selection #624
- feat: add ai overview minimum number of search results configuration #625
- feat: add internationalized translations of AI-related extensions #632
- feat: context menu support for secondary pages #680

### 🐛 Bug fix

- fix: solve the problem of modifying the assistant in the chat #476
- fix: several issues around search #502
- fix: fixed the newly created session has no title when it is deleted #511
- fix: loading chat history for potential empty attachments
- fix: datasource & MCP list synchronization update #521
- fix: app icon & category icon #529
- fix: show only enabled datasource & MCP list
- fix: server image loading failure #534
- fix: panic when fetching app metadata on Windows #538
- fix: service switching error #539
- fix: switch server assistant and session unchanged #540
- fix: history list height #550
- fix: secondary page cannot be searched #551
- fix: the scroll button is not displayed by default #552
- fix: suggestion list position #553
- fix: independent chat window has no data #554
- fix: resolved navigation error on continue chat action #558
- fix: make extension search source respect parameter datasource #576
- fix: fixed issue with incorrect login status #600
- fix: new chat assistant id not found #603
- fix: resolve regex error on older macOS versions #605
- fix: fix chat log update and sorting issues #612
- fix: resolved an issue where number keys were not working on the web #616
- fix: do not panic when the datasource specified does not exist #618
- fix: fixed modifier keys not working with continue chat #619
- fix: invalid DSL error if input contains multiple lines #620
- fix: fix ai overview hidden height before message #622
- fix: tab key hides window in chat mode #641
- fix: arrow keys still navigated search when menu opened with Cmd+K #642
- fix: input lost when reopening dialog after search #644
- fix: web page unmount event #645
- fix: fix the problem of local path not opening #650
- fix: number keys not following settings #661
- fix: fix problem with up and down key indexing #676
- fix: arrow inserting escape sequences #683

### ✈️ Improvements

- chore: adjust list error message #475
- chore: refine wording on search failure
- chore：search and MCP show hidden logic #494
- chore: greetings show hidden logic #496
- refactor: fetch app list in settings in real time #498
- chore: UpdateApp component loading location #499
- chore: add clear monitoring & cache calculation to optimize performance #500
- refactor: optimizing the code #505
- refactor: optimized the modification operation of the numeric input box #508
- style: modify the style of the search input box #513
- style: chat input icons show #515
- refactor: refactoring icon component #514
- refactor: optimizing list styles in markdown content #520
- feat: add a component for text reading aloud #522
- style: history component styles #528
- style: search error styles #533
- chore: skip register server that not logged in #536
- refactor: service info related components #537
- chore: chat content can be copied #539
- refactor: refactoring search error #541
- chore: add assistant count #542
- chore: add global login judgment #544
- chore: mark server offline on user logout #546
- chore: logout update server profile #549
- chore: assistant keyboard events and mouse events #559
- chore: web component start page config #560
- chore: assistant chat placeholder & refactor input box components #566
- refactor: input box related components #568
- chore: mark unavailable server to offline on refresh info #569
- chore: only show available servers in chat #570
- refactor: search result related components #571
- chore: initialize current assistant from history #606
- chore: add onContextMenu event #629
- chore: more logs for the setup process #634
- chore: copy supports http protocol #639
- refactor: use author/ext_id as extension unique identifier #643
- chore: add special character filtering #668

## 0.4.0 (2025-04-27)

### Breaking changes

### Features

- feat: history support for searching, renaming and deleting #322
- feat: linux support for application search #330
- feat: add shortcuts to most icon buttons #334
- feat: add font icon for search list #342
- feat: add a border to the main window in Windows 10 #343
- feat: mobile terminal adaptation about style #348
- feat: service list popup box supports keyboard-only operation #359
- feat: networked search data sources support search and keyboard-only operation #367
- feat: add application management to the plugin #374
- feat: add keyboard-only operation to history list #385
- feat: add error notification #386
- feat: add support for AI assistant #394
- feat: add support for calculator function #399
- feat: auto selects the first item after searching #411
- feat: web components assistant #422
- feat: right-click menu support for search #423
- feat: add chat mode launch page #424
- feat: add MCP & call LLM tools #430
- feat: ai assistant supports search and paging #431
- feat: data sources support displaying customized icons #432
- feat: add shortcut key conflict hint and reset function #442
- feat: updated to include error message #465
- feat: support third party extensions #572
- feat: support ai overview #572

### Bug fix

- fix: fixed the problem of not being able to search in secondary directories #338
- fix: active shadow setting #354
- fix: chat history was not show up #377
- fix: get attachments in chat sessions
- fix: filter http query_args and convert only supported values
- fix：fixed several search & chat bugs #412
- fix: fixed carriage return problem with chinese input method #464

### Improvements

- refactor: web components #331
- refactor: refactoring login callback, receive access_token from coco-server
- chore: adjust web component styles #362
- style: modify the style #370
- style: search list details display #378
- refactor: refactoring api error handling #382
- chore: update assistant icon & think mode #397
- build: build web components and publish #404

## 0.3.0 (2025-03-31)

### Breaking changes

### Features

- feat: add web pages components #277
- feat: support for customizing some of the preset shortcuts #316
- feat: support multi websocket connections #314
- feat: add support for embeddable web widget #277

### Bug fix

### Improvements

- refactor: refactor invoke related code #309
- refactor: hide apps without icon #312

## 0.2.1 (2025-03-14)

### Features

- support for automatic in-app updates #274

### Breaking changes

### Bug fix

- Fix the issue that the fusion search include disabled servers
- Fix incorrect version type: should be string instead of u32
- Fix the chat end judgment type #280
- Fix the chat scrolling and chat rendering #282
- Fix: store data is not shared among multiple windows #298

### Improvements

- Refactor: chat components #273
- Feat: add endpoint display #282
- Chore: chat window min width & remove input bg #284
- Chore: remove selected function & add hide_coco #286
- Chore: websocket timeout increased to 2 minutes #289
- Chore: remove chat input border & clear input #295

## 0.2.0 (2025-03-07)

### Features

- Add timeout to fusion search #174
- Add api to disable or enable server #185
- Networked search supports selection of data sources #209
- Add deepthink and knowledge search options to RAG based chat
- Support i18n, add Chinese language support
- Support Windows platform
- etc.

### Breaking changes

### Bug fix

- Fix to access deeplink for linux #148
- etc.

### Improvements

- Improve app startup, init application search in background #172
- Refactoring login #173
- Init icons in background during start #176
- Refactoring health api #187
- Refactoring assistant api #195
- Refactor: remove websocket_session_id from message request #206
- Refactor: the display of search results and the logic of creating new chats #207
- Refactor: AI conversation rendering logic #216
- Refresh all server's info on purpose, get the actual health info #225
- Improve chat message display
- Improve application search, support macOS/Windows and Linux
- Display the version of the server in the settings page
- Allow to switch between different data sources in networked search
- Allow to switch servers in the settings page
- etc.

## 0.1.0 (2025-02-16)

### Features

- Fusion Search
- Chat with AI Assistant
- RAG-based AI Chat
- General Settings
- Global Shortcut
- Auto Start on Startup
- Shortcut to Features
- Application Search for macOS
- Option to Connect to Self-Hosted Coco Server

### Breaking changes

### Bug fix

### Improvements<|MERGE_RESOLUTION|>--- conflicted
+++ resolved
@@ -13,12 +13,9 @@
 
 ### 🚀 Features
 
-<<<<<<< HEAD
-- feat: impl extension store #699
-=======
 - feat: support `Tab` and `Enter` for delete dialog buttons #700
 - feat: add check for updates #701
->>>>>>> 69d2b4b8
+- feat: impl extension store #699
 
 ### 🐛 Bug fix
 
