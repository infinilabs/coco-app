---
weight: 80
title: "Release Notes"
---

# Release Notes

Information about release notes of Coco Server is provided here.

## 0.5.0 (In development)

### ❌ Breaking changes

### 🚀 Features

- feat: check or enter to close the list of assistants #469
- feat: add dimness settings for pinned window #470
- feat: supports Shift + Enter input box line feeds #472
- feat: support for snapshot version updates #480
- feat: history list add put away button #482
- feat: the chat input box supports multi-line input #490
- feat: add `~/Applications` to the search path #493
- feat: the chat content has added a button to return to the bottom #495
- feat: the search input box supports multi-line input #501
- feat: websocket support self-signed TLS #504
- feat: add option to allow self-signed certificates #509
- feat: add AI summary component #518
- feat: dynamic log level via env var COCO_LOG #535

### 🐛 Bug fix

- fix: several issues around search #502
- fix: fixed the newly created session has no title when it is deleted #511
- fix: loading chat history for potential empty attachments
- fix: datasource & MCP list synchronization update #521
- fix: show only enabled datasource & MCP list

### ✈️ Improvements

- chore: adjust list error message #475
- fix: solve the problem of modifying the assistant in the chat #476
- chore: refine wording on search failure
- chore：search and MCP show hidden logic #494
- chore: greetings show hidden logic #496
- refactor: fetch app list in settings in real time #498
- chore: UpdateApp component loading location #499
- chore: add clear monitoring & cache calculation to optimize performance #500
- refactor: optimizing the code #505
- refactor: optimized the modification operation of the numeric input box #508
- style: modify the style of the search input box #513
- style: chat input icons show #515
- refactor: refactoring icon component #514
- refactor: optimizing list styles in markdown content #520
- feat: add a component for text reading aloud #522
- style: history component styles #528
- fix: app icon & category icon #529
- style: search error styles #533
- fix: server image loading failure #534
<<<<<<< HEAD
- refactor: service info related components #537
=======
- chore: skip register server that not logged in #536
>>>>>>> acc3b1a0

## 0.4.0 (2025-04-27)

### Breaking changes

### Features

- feat: history support for searching, renaming and deleting #322
- feat: linux support for application search #330
- feat: add shortcuts to most icon buttons #334
- feat: add font icon for search list #342
- feat: add a border to the main window in Windows 10 #343
- feat: mobile terminal adaptation about style #348
- feat: service list popup box supports keyboard-only operation #359
- feat: networked search data sources support search and keyboard-only operation #367
- feat: add application management to the plugin #374
- feat: add keyboard-only operation to history list #385
- feat: add error notification #386
- feat: add support for AI assistant #394
- feat: add support for calculator function #399
- feat: auto selects the first item after searching #411
- feat: web components assistant #422
- feat: right-click menu support for search #423
- feat: add chat mode launch page #424
- feat: add MCP & call LLM tools #430
- feat: ai assistant supports search and paging #431
- feat: data sources support displaying customized icons #432
- feat: add shortcut key conflict hint and reset function #442
- feat: updated to include error message #465

### Bug fix

- fix: fixed the problem of not being able to search in secondary directories #338
- fix: active shadow setting #354
- fix: chat history was not show up #377
- fix: get attachments in chat sessions
- fix: filter http query_args and convert only supported values
- fix：fixed several search & chat bugs #412
- fix: fixed carriage return problem with chinese input method #464

### Improvements

- refactor: web components #331
- refactor: refactoring login callback, receive access_token from coco-server
- chore: adjust web component styles #362
- style: modify the style #370
- style: search list details display #378
- refactor: refactoring api error handling #382
- chore: update assistant icon & think mode #397
- build: build web components and publish #404

## 0.3.0 (2025-03-31)

### Breaking changes

### Features

- feat: add web pages components #277
- feat: support for customizing some of the preset shortcuts #316
- feat: support multi websocket connections #314
- feat: add support for embeddable web widget #277

### Bug fix

### Improvements

- refactor: refactor invoke related code #309
- refactor: hide apps without icon #312

## 0.2.1 (2025-03-14)

### Features

- support for automatic in-app updates #274

### Breaking changes

### Bug fix

- Fix the issue that the fusion search include disabled servers
- Fix incorrect version type: should be string instead of u32
- Fix the chat end judgment type #280
- Fix the chat scrolling and chat rendering #282
- Fix: store data is not shared among multiple windows #298

### Improvements

- Refactor: chat components #273
- Feat: add endpoint display #282
- Chore: chat window min width & remove input bg #284
- Chore: remove selected function & add hide_coco #286
- Chore: websocket timeout increased to 2 minutes #289
- Chore: remove chat input border & clear input #295

## 0.2.0 (2025-03-07)

### Features

- Add timeout to fusion search #174
- Add api to disable or enable server #185
- Networked search supports selection of data sources #209
- Add deepthink and knowledge search options to RAG based chat
- Support i18n, add Chinese language support
- Support Windows platform
- etc.

### Breaking changes

### Bug fix

- Fix to access deeplink for linux #148
- etc.

### Improvements

- Improve app startup, init application search in background #172
- Refactoring login #173
- Init icons in background during start #176
- Refactoring health api #187
- Refactoring assistant api #195
- Refactor: remove websocket_session_id from message request #206
- Refactor: the display of search results and the logic of creating new chats #207
- Refactor: AI conversation rendering logic #216
- Refresh all server's info on purpose, get the actual health info #225
- Improve chat message display
- Improve application search, support macOS/Windows and Linux
- Display the version of the server in the settings page
- Allow to switch between different data sources in networked search
- Allow to switch servers in the settings page
- etc.

## 0.1.0 (2025-02-16)

### Features

- Fusion Search
- Chat with AI Assistant
- RAG-based AI Chat
- General Settings
- Global Shortcut
- Auto Start on Startup
- Shortcut to Features
- Application Search for macOS
- Option to Connect to Self-Hosted Coco Server

### Breaking changes

### Bug fix

### Improvements<|MERGE_RESOLUTION|>--- conflicted
+++ resolved
@@ -56,11 +56,8 @@
 - fix: app icon & category icon #529
 - style: search error styles #533
 - fix: server image loading failure #534
-<<<<<<< HEAD
+- chore: skip register server that not logged in #536
 - refactor: service info related components #537
-=======
-- chore: skip register server that not logged in #536
->>>>>>> acc3b1a0
 
 ## 0.4.0 (2025-04-27)
 
