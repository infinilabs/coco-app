--- conflicted
+++ resolved
@@ -39,7 +39,7 @@
 - fix: server image loading failure #534
 - fix: panic when fetching app metadata on Windows #538
 - fix: service switching error #539
-- fix: switch server assistant and session session unchanged #540
+- fix: switch server assistant and session unchanged #540
 
 ### ✈️ Improvements
 
@@ -64,12 +64,8 @@
 - chore: chat content can be copied #539
 - refactor: refactoring search error #541
 - chore: add assistant count #542
-<<<<<<< HEAD
 - chore: mark server offline on user logout #546
-
-=======
 - chore: add global login judgment #544
->>>>>>> 8a6c90d1
 
 ## 0.4.0 (2025-04-27)
 
