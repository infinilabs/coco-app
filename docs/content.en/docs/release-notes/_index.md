---
weight: 80
title: "Release Notes"
---

# Release Notes

Information about release notes of Coco App is provided here.

## Latest (In development)

### ❌ Breaking changes

### 🚀 Features

- feat: enhance ui for skipped version #834

### 🐛 Bug fix

- fix: fix issue with update check failure #833

### ✈️ Improvements

<<<<<<< HEAD
- chore: web component loading font icon #838
=======
- refactor: split query_coco_fusion() #836

>>>>>>> cd54beee

## 0.7.1 (2025-07-27)

### ❌ Breaking changes

### 🚀 Features

### 🐛 Bug fix

- fix: correct enter key behavior #828

### ✈️ Improvements

- chore: web component add notification component #825
- refactor: collection behavior defaults to `MoveToActiveSpace`, and only use `CanJoinAllSpaces` when window is pinned #829

## 0.7.0 (2025-07-25)

### ❌ Breaking changes

### 🚀 Features

- feat: file search using spotlight #705
- feat: voice input support in both search and chat modes #732
- feat: text to speech now powered by LLM #750
- feat: file search for Windows #762

### 🐛 Bug fix

- fix(file search): apply filters before from/size parameters #741
- fix(file search): searching by name&content does not search file name #743
- fix: prevent window from hiding when moved on Windows #748
- fix: unregister ext hotkey when it gets deleted #770
- fix: indexing apps does not respect search scope config #773
- fix: restore missing category titles on subpages #772
- fix: correct incorrect assistant display when quick ai access #779
- fix: resolved minor issues with voice playback #780
- fix: fixed incorrect taskbar icon display on linux #783
- fix: fix data inconsistency issue on secondary pages #784
- fix: incorrect status when installing extension #789
- fix: increase read_timeout for HTTP streaming stability #798
- fix: enter key problem #794
- fix: fix selection issue after renaming #800
- fix: fix shortcut issue in windows context menu #804
- fix: panic caused by "state() called before manage()" #806
- fix: fix multiline input issue #808
- fix: fix ctrl+k not working #815
- fix: fix update window config sync #818
- fix: fix enter key on subpages #819
- fix: panic on Ubuntu (GNOME) when opening apps #821

### ✈️ Improvements

- refactor: prioritize stat(2) when checking if a file is dir #737
- refactor: change File Search ext type to extension #738
- refactor: create chat & send chat api #739
- chore: icon support for more file types #740
- chore: replace meval-rs with our fork to clear dep warning #745
- refactor: adjusted assistant, datasource, mcp_server interface parameters #746
- refactor: adjust extension code hierarchy #747
- chore: bump dep applications-rs #751
- chore: rename QuickLink/quick_link to Quicklink/quicklink #752
- chore: assistant params & styles #753
- chore: make optional fields optional #758
- chore: search-chat components add formatUrl & think data & icons url #765
- chore: Coco app http request headers #744
- refactor: do status code check before deserializing response #767
- style: splash adapts to the width of mobile phones #768
- chore: search-chat add language and formatUrl parameters #775
- chore: not request the interface if not logged in #795
- refactor: clean up unsupported characters from query string in Win Search #802
- chore: display backtrace in panic log #805

## 0.6.0 (2025-06-29)

### ❌ Breaking changes

### 🚀 Features

- feat: support `Tab` and `Enter` for delete dialog buttons #700
- feat: add check for updates #701
- feat: impl extension store #699
- feat: support back navigation via delete key #717

### 🐛 Bug fix

- fix: quick ai state synchronous #693
- fix: toggle extension should register/unregister hotkey #691
- fix: take coco server back on refresh #696
- fix: some input fields couldn’t accept spaces #709
- fix: context menu search not working #713
- fix: open extension store display #724

### ✈️ Improvements

- refactor: use author/ext_id as extension unique identifier #643
- refactor: refactoring search api #679
- chore: continue to chat page display #690
- chore: improve server list selection with enter key #692
- chore: add message for latest version check #703
- chore: log command execution results #718
- chore: adjust styles and add button reindex #719

## 0.5.0 (2025-06-13)

### ❌ Breaking changes

### 🚀 Features

- feat: check or enter to close the list of assistants #469
- feat: add dimness settings for pinned window #470
- feat: supports Shift + Enter input box line feeds #472
- feat: support for snapshot version updates #480
- feat: history list add put away button #482
- feat: the chat input box supports multi-line input #490
- feat: add `~/Applications` to the search path #493
- feat: the chat content has added a button to return to the bottom #495
- feat: the search input box supports multi-line input #501
- feat: websocket support self-signed TLS #504
- feat: add option to allow self-signed certificates #509
- feat: add AI summary component #518
- feat: dynamic log level via env var COCO_LOG #535
- feat: add quick AI access to search mode #556
- feat: rerank search results #561
- feat: ai overview support is enabled with shortcut #597
- feat: add key monitoring during reset #615
- feat: calculator extension add description #623
- feat: support right-click actions after text selection #624
- feat: add ai overview minimum number of search results configuration #625
- feat: add internationalized translations of AI-related extensions #632
- feat: context menu support for secondary pages #680

### 🐛 Bug fix

- fix: solve the problem of modifying the assistant in the chat #476
- fix: several issues around search #502
- fix: fixed the newly created session has no title when it is deleted #511
- fix: loading chat history for potential empty attachments
- fix: datasource & MCP list synchronization update #521
- fix: app icon & category icon #529
- fix: show only enabled datasource & MCP list
- fix: server image loading failure #534
- fix: panic when fetching app metadata on Windows #538
- fix: service switching error #539
- fix: switch server assistant and session unchanged #540
- fix: history list height #550
- fix: secondary page cannot be searched #551
- fix: the scroll button is not displayed by default #552
- fix: suggestion list position #553
- fix: independent chat window has no data #554
- fix: resolved navigation error on continue chat action #558
- fix: make extension search source respect parameter datasource #576
- fix: fixed issue with incorrect login status #600
- fix: new chat assistant id not found #603
- fix: resolve regex error on older macOS versions #605
- fix: fix chat log update and sorting issues #612
- fix: resolved an issue where number keys were not working on the web #616
- fix: do not panic when the datasource specified does not exist #618
- fix: fixed modifier keys not working with continue chat #619
- fix: invalid DSL error if input contains multiple lines #620
- fix: fix ai overview hidden height before message #622
- fix: tab key hides window in chat mode #641
- fix: arrow keys still navigated search when menu opened with Cmd+K #642
- fix: input lost when reopening dialog after search #644
- fix: web page unmount event #645
- fix: fix the problem of local path not opening #650
- fix: number keys not following settings #661
- fix: fix problem with up and down key indexing #676
- fix: arrow inserting escape sequences #683

### ✈️ Improvements

- chore: adjust list error message #475
- chore: refine wording on search failure
- chore：search and MCP show hidden logic #494
- chore: greetings show hidden logic #496
- refactor: fetch app list in settings in real time #498
- chore: UpdateApp component loading location #499
- chore: add clear monitoring & cache calculation to optimize performance #500
- refactor: optimizing the code #505
- refactor: optimized the modification operation of the numeric input box #508
- style: modify the style of the search input box #513
- style: chat input icons show #515
- refactor: refactoring icon component #514
- refactor: optimizing list styles in markdown content #520
- feat: add a component for text reading aloud #522
- style: history component styles #528
- style: search error styles #533
- chore: skip register server that not logged in #536
- refactor: service info related components #537
- chore: chat content can be copied #539
- refactor: refactoring search error #541
- chore: add assistant count #542
- chore: add global login judgment #544
- chore: mark server offline on user logout #546
- chore: logout update server profile #549
- chore: assistant keyboard events and mouse events #559
- chore: web component start page config #560
- chore: assistant chat placeholder & refactor input box components #566
- refactor: input box related components #568
- chore: mark unavailable server to offline on refresh info #569
- chore: only show available servers in chat #570
- refactor: search result related components #571
- chore: initialize current assistant from history #606
- chore: add onContextMenu event #629
- chore: more logs for the setup process #634
- chore: copy supports http protocol #639
- refactor: use author/ext_id as extension unique identifier #643
- chore: add special character filtering #668

## 0.4.0 (2025-04-27)

### Breaking changes

### Features

- feat: history support for searching, renaming and deleting #322
- feat: linux support for application search #330
- feat: add shortcuts to most icon buttons #334
- feat: add font icon for search list #342
- feat: add a border to the main window in Windows 10 #343
- feat: mobile terminal adaptation about style #348
- feat: service list popup box supports keyboard-only operation #359
- feat: networked search data sources support search and keyboard-only operation #367
- feat: add application management to the plugin #374
- feat: add keyboard-only operation to history list #385
- feat: add error notification #386
- feat: add support for AI assistant #394
- feat: add support for calculator function #399
- feat: auto selects the first item after searching #411
- feat: web components assistant #422
- feat: right-click menu support for search #423
- feat: add chat mode launch page #424
- feat: add MCP & call LLM tools #430
- feat: ai assistant supports search and paging #431
- feat: data sources support displaying customized icons #432
- feat: add shortcut key conflict hint and reset function #442
- feat: updated to include error message #465
- feat: support third party extensions #572
- feat: support ai overview #572

### Bug fix

- fix: fixed the problem of not being able to search in secondary directories #338
- fix: active shadow setting #354
- fix: chat history was not show up #377
- fix: get attachments in chat sessions
- fix: filter http query_args and convert only supported values
- fix：fixed several search & chat bugs #412
- fix: fixed carriage return problem with chinese input method #464

### Improvements

- refactor: web components #331
- refactor: refactoring login callback, receive access_token from coco-server
- chore: adjust web component styles #362
- style: modify the style #370
- style: search list details display #378
- refactor: refactoring api error handling #382
- chore: update assistant icon & think mode #397
- build: build web components and publish #404

## 0.3.0 (2025-03-31)

### Breaking changes

### Features

- feat: add web pages components #277
- feat: support for customizing some of the preset shortcuts #316
- feat: support multi websocket connections #314
- feat: add support for embeddable web widget #277

### Bug fix

### Improvements

- refactor: refactor invoke related code #309
- refactor: hide apps without icon #312

## 0.2.1 (2025-03-14)

### Features

- support for automatic in-app updates #274

### Breaking changes

### Bug fix

- Fix the issue that the fusion search include disabled servers
- Fix incorrect version type: should be string instead of u32
- Fix the chat end judgment type #280
- Fix the chat scrolling and chat rendering #282
- Fix: store data is not shared among multiple windows #298

### Improvements

- Refactor: chat components #273
- Feat: add endpoint display #282
- Chore: chat window min width & remove input bg #284
- Chore: remove selected function & add hide_coco #286
- Chore: websocket timeout increased to 2 minutes #289
- Chore: remove chat input border & clear input #295

## 0.2.0 (2025-03-07)

### Features

- Add timeout to fusion search #174
- Add api to disable or enable server #185
- Networked search supports selection of data sources #209
- Add deepthink and knowledge search options to RAG based chat
- Support i18n, add Chinese language support
- Support Windows platform
- etc.

### Breaking changes

### Bug fix

- Fix to access deeplink for linux #148
- etc.

### Improvements

- Improve app startup, init application search in background #172
- Refactoring login #173
- Init icons in background during start #176
- Refactoring health api #187
- Refactoring assistant api #195
- Refactor: remove websocket_session_id from message request #206
- Refactor: the display of search results and the logic of creating new chats #207
- Refactor: AI conversation rendering logic #216
- Refresh all server's info on purpose, get the actual health info #225
- Improve chat message display
- Improve application search, support macOS/Windows and Linux
- Display the version of the server in the settings page
- Allow to switch between different data sources in networked search
- Allow to switch servers in the settings page
- etc.

## 0.1.0 (2025-02-16)

### Features

- Fusion Search
- Chat with AI Assistant
- RAG-based AI Chat
- General Settings
- Global Shortcut
- Auto Start on Startup
- Shortcut to Features
- Application Search for macOS
- Option to Connect to Self-Hosted Coco Server

### Breaking changes

### Bug fix

### Improvements<|MERGE_RESOLUTION|>--- conflicted
+++ resolved
@@ -21,12 +21,8 @@
 
 ### ✈️ Improvements
 
-<<<<<<< HEAD
+- refactor: split query_coco_fusion() #836
 - chore: web component loading font icon #838
-=======
-- refactor: split query_coco_fusion() #836
-
->>>>>>> cd54beee
 
 ## 0.7.1 (2025-07-27)
 
