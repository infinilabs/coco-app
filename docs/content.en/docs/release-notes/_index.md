--- conflicted
+++ resolved
@@ -37,12 +37,10 @@
 refactor: retry if AXUIElementSetAttributeValue() does not work #924
 refactor(calculator): skip evaluation if expr is in form "num => num" #929
 chore: use a custom log directory #930
-<<<<<<< HEAD
-refactor: procedure that convert_pages() into a func #934
-=======
 chore: bump tauri_nspanel to v2.1 #933
 refactor: show_coco/hide_coco now use NSPanel's function on macOS #933
->>>>>>> 8e49455a
+refactor: procedure that convert_pages() into a func #934
+
 
 ## 0.8.0 (2025-09-28)
 
