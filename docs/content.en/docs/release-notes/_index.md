--- conflicted
+++ resolved
@@ -20,11 +20,9 @@
 - feat: add extension uninstall option in settings #855
 - feat: impl extension settings 'hide_before_open' #862
 - feat: index both en/zh_CN app names and show app name in chosen language #875
-<<<<<<< HEAD
+- feat: support context menu in debug mode #882
 - feat: file search for Linux/GNOME #884
-=======
-- feat: support context menu in debug mode #882
->>>>>>> ed118151
+
 
 ### 🐛 Bug fix
 
