--- conflicted
+++ resolved
@@ -12,13 +12,10 @@
 ### ❌ Breaking changes
 
 ### 🚀 Features
-<<<<<<< HEAD
-
+
+- feat: file search using spotlight #705
 - feat: voice input support in both search and chat modes #732
 
-=======
-- feat: file search using spotlight #705
->>>>>>> 87bd3d02
 ### 🐛 Bug fix
 
 ### ✈️ Improvements
