---
weight: 80
title: "Release Notes"
---

# Release Notes

Information about release notes of Coco Server is provided here.

## Latest (In development)

### ❌ Breaking changes

### 🚀 Features

- feat: file search using spotlight #705
- feat: voice input support in both search and chat modes #732
- feat: text to speech now powered by LLM #750
- feat: file search for Windows #762

### 🐛 Bug fix

- fix(file search): apply filters before from/size parameters #741
- fix(file search): searching by name&content does not search file name #743
- fix: prevent window from hiding when moved on Windows #748
- fix: unregister ext hotkey when it gets deleted #770
<<<<<<< HEAD
- fix: indexing apps does not respect search scope config #773
=======
- fix: restore missing category titles on subpages #772
>>>>>>> 823a95d6

### ✈️ Improvements

- refactor: prioritize stat(2) when checking if a file is dir #737
- refactor: change File Search ext type to extension #738
- refactor: create chat & send chat api #739
- chore: icon support for more file types #740
- chore: replace meval-rs with our fork to clear dep warning #745
- refactor: adjusted assistant, datasource, mcp_server interface parameters #746
- refactor: adjust extension code hierarchy #747
- chore: bump dep applications-rs #751
- chore: rename QuickLink/quick_link to Quicklink/quicklink #752
- chore: assistant params & styles #753
- chore: make optional fields optional #758
- chore: search-chat components add formatUrl & think data & icons url #765
- chore: Coco app http request headers #744
- refactor: do status code check before deserializing response #767
- style: splash adapts to the width of mobile phones #768

## 0.6.0 (2025-06-29)

### ❌ Breaking changes

### 🚀 Features

- feat: support `Tab` and `Enter` for delete dialog buttons #700
- feat: add check for updates #701
- feat: impl extension store #699
- feat: support back navigation via delete key #717

### 🐛 Bug fix

- fix: quick ai state synchronous #693
- fix: toggle extension should register/unregister hotkey #691
- fix: take coco server back on refresh #696
- fix: some input fields couldn’t accept spaces #709
- fix: context menu search not working #713
- fix: open extension store display #724

### ✈️ Improvements

- refactor: use author/ext_id as extension unique identifier #643
- refactor: refactoring search api #679
- chore: continue to chat page display #690
- chore: improve server list selection with enter key #692
- chore: add message for latest version check #703
- chore: log command execution results #718
- chore: adjust styles and add button reindex #719

## 0.5.0 (2025-06-13)

### ❌ Breaking changes

### 🚀 Features

- feat: check or enter to close the list of assistants #469
- feat: add dimness settings for pinned window #470
- feat: supports Shift + Enter input box line feeds #472
- feat: support for snapshot version updates #480
- feat: history list add put away button #482
- feat: the chat input box supports multi-line input #490
- feat: add `~/Applications` to the search path #493
- feat: the chat content has added a button to return to the bottom #495
- feat: the search input box supports multi-line input #501
- feat: websocket support self-signed TLS #504
- feat: add option to allow self-signed certificates #509
- feat: add AI summary component #518
- feat: dynamic log level via env var COCO_LOG #535
- feat: add quick AI access to search mode #556
- feat: rerank search results #561
- feat: ai overview support is enabled with shortcut #597
- feat: add key monitoring during reset #615
- feat: calculator extension add description #623
- feat: support right-click actions after text selection #624
- feat: add ai overview minimum number of search results configuration #625
- feat: add internationalized translations of AI-related extensions #632
- feat: context menu support for secondary pages #680

### 🐛 Bug fix

- fix: solve the problem of modifying the assistant in the chat #476
- fix: several issues around search #502
- fix: fixed the newly created session has no title when it is deleted #511
- fix: loading chat history for potential empty attachments
- fix: datasource & MCP list synchronization update #521
- fix: app icon & category icon #529
- fix: show only enabled datasource & MCP list
- fix: server image loading failure #534
- fix: panic when fetching app metadata on Windows #538
- fix: service switching error #539
- fix: switch server assistant and session unchanged #540
- fix: history list height #550
- fix: secondary page cannot be searched #551
- fix: the scroll button is not displayed by default #552
- fix: suggestion list position #553
- fix: independent chat window has no data #554
- fix: resolved navigation error on continue chat action #558
- fix: make extension search source respect parameter datasource #576
- fix: fixed issue with incorrect login status #600
- fix: new chat assistant id not found #603
- fix: resolve regex error on older macOS versions #605
- fix: fix chat log update and sorting issues #612
- fix: resolved an issue where number keys were not working on the web #616
- fix: do not panic when the datasource specified does not exist #618
- fix: fixed modifier keys not working with continue chat #619
- fix: invalid DSL error if input contains multiple lines #620
- fix: fix ai overview hidden height before message #622
- fix: tab key hides window in chat mode #641
- fix: arrow keys still navigated search when menu opened with Cmd+K #642
- fix: input lost when reopening dialog after search #644
- fix: web page unmount event #645
- fix: fix the problem of local path not opening #650
- fix: number keys not following settings #661
- fix: fix problem with up and down key indexing #676
- fix: arrow inserting escape sequences #683

### ✈️ Improvements

- chore: adjust list error message #475
- chore: refine wording on search failure
- chore：search and MCP show hidden logic #494
- chore: greetings show hidden logic #496
- refactor: fetch app list in settings in real time #498
- chore: UpdateApp component loading location #499
- chore: add clear monitoring & cache calculation to optimize performance #500
- refactor: optimizing the code #505
- refactor: optimized the modification operation of the numeric input box #508
- style: modify the style of the search input box #513
- style: chat input icons show #515
- refactor: refactoring icon component #514
- refactor: optimizing list styles in markdown content #520
- feat: add a component for text reading aloud #522
- style: history component styles #528
- style: search error styles #533
- chore: skip register server that not logged in #536
- refactor: service info related components #537
- chore: chat content can be copied #539
- refactor: refactoring search error #541
- chore: add assistant count #542
- chore: add global login judgment #544
- chore: mark server offline on user logout #546
- chore: logout update server profile #549
- chore: assistant keyboard events and mouse events #559
- chore: web component start page config #560
- chore: assistant chat placeholder & refactor input box components #566
- refactor: input box related components #568
- chore: mark unavailable server to offline on refresh info #569
- chore: only show available servers in chat #570
- refactor: search result related components #571
- chore: initialize current assistant from history #606
- chore: add onContextMenu event #629
- chore: more logs for the setup process #634
- chore: copy supports http protocol #639
- refactor: use author/ext_id as extension unique identifier #643
- chore: add special character filtering #668

## 0.4.0 (2025-04-27)

### Breaking changes

### Features

- feat: history support for searching, renaming and deleting #322
- feat: linux support for application search #330
- feat: add shortcuts to most icon buttons #334
- feat: add font icon for search list #342
- feat: add a border to the main window in Windows 10 #343
- feat: mobile terminal adaptation about style #348
- feat: service list popup box supports keyboard-only operation #359
- feat: networked search data sources support search and keyboard-only operation #367
- feat: add application management to the plugin #374
- feat: add keyboard-only operation to history list #385
- feat: add error notification #386
- feat: add support for AI assistant #394
- feat: add support for calculator function #399
- feat: auto selects the first item after searching #411
- feat: web components assistant #422
- feat: right-click menu support for search #423
- feat: add chat mode launch page #424
- feat: add MCP & call LLM tools #430
- feat: ai assistant supports search and paging #431
- feat: data sources support displaying customized icons #432
- feat: add shortcut key conflict hint and reset function #442
- feat: updated to include error message #465
- feat: support third party extensions #572
- feat: support ai overview #572

### Bug fix

- fix: fixed the problem of not being able to search in secondary directories #338
- fix: active shadow setting #354
- fix: chat history was not show up #377
- fix: get attachments in chat sessions
- fix: filter http query_args and convert only supported values
- fix：fixed several search & chat bugs #412
- fix: fixed carriage return problem with chinese input method #464

### Improvements

- refactor: web components #331
- refactor: refactoring login callback, receive access_token from coco-server
- chore: adjust web component styles #362
- style: modify the style #370
- style: search list details display #378
- refactor: refactoring api error handling #382
- chore: update assistant icon & think mode #397
- build: build web components and publish #404

## 0.3.0 (2025-03-31)

### Breaking changes

### Features

- feat: add web pages components #277
- feat: support for customizing some of the preset shortcuts #316
- feat: support multi websocket connections #314
- feat: add support for embeddable web widget #277

### Bug fix

### Improvements

- refactor: refactor invoke related code #309
- refactor: hide apps without icon #312

## 0.2.1 (2025-03-14)

### Features

- support for automatic in-app updates #274

### Breaking changes

### Bug fix

- Fix the issue that the fusion search include disabled servers
- Fix incorrect version type: should be string instead of u32
- Fix the chat end judgment type #280
- Fix the chat scrolling and chat rendering #282
- Fix: store data is not shared among multiple windows #298

### Improvements

- Refactor: chat components #273
- Feat: add endpoint display #282
- Chore: chat window min width & remove input bg #284
- Chore: remove selected function & add hide_coco #286
- Chore: websocket timeout increased to 2 minutes #289
- Chore: remove chat input border & clear input #295

## 0.2.0 (2025-03-07)

### Features

- Add timeout to fusion search #174
- Add api to disable or enable server #185
- Networked search supports selection of data sources #209
- Add deepthink and knowledge search options to RAG based chat
- Support i18n, add Chinese language support
- Support Windows platform
- etc.

### Breaking changes

### Bug fix

- Fix to access deeplink for linux #148
- etc.

### Improvements

- Improve app startup, init application search in background #172
- Refactoring login #173
- Init icons in background during start #176
- Refactoring health api #187
- Refactoring assistant api #195
- Refactor: remove websocket_session_id from message request #206
- Refactor: the display of search results and the logic of creating new chats #207
- Refactor: AI conversation rendering logic #216
- Refresh all server's info on purpose, get the actual health info #225
- Improve chat message display
- Improve application search, support macOS/Windows and Linux
- Display the version of the server in the settings page
- Allow to switch between different data sources in networked search
- Allow to switch servers in the settings page
- etc.

## 0.1.0 (2025-02-16)

### Features

- Fusion Search
- Chat with AI Assistant
- RAG-based AI Chat
- General Settings
- Global Shortcut
- Auto Start on Startup
- Shortcut to Features
- Application Search for macOS
- Option to Connect to Self-Hosted Coco Server

### Breaking changes

### Bug fix

### Improvements<|MERGE_RESOLUTION|>--- conflicted
+++ resolved
@@ -24,11 +24,9 @@
 - fix(file search): searching by name&content does not search file name #743
 - fix: prevent window from hiding when moved on Windows #748
 - fix: unregister ext hotkey when it gets deleted #770
-<<<<<<< HEAD
 - fix: indexing apps does not respect search scope config #773
-=======
 - fix: restore missing category titles on subpages #772
->>>>>>> 823a95d6
+
 
 ### ✈️ Improvements
 
