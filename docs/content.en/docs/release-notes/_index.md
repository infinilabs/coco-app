---
weight: 80
title: "Release Notes"
---

# Release Notes

Information about release notes of Coco Server is provided here.

## Latest (In development)

### ❌ Breaking changes

### 🚀 Features

- feat: file search using spotlight #705
- feat: voice input support in both search and chat modes #732
- feat: text to speech now powered by LLM #750
- feat: file search for Windows #762

### 🐛 Bug fix

- fix(file search): apply filters before from/size parameters #741
- fix(file search): searching by name&content does not search file name #743
- fix: prevent window from hiding when moved on Windows #748
- fix: unregister ext hotkey when it gets deleted #770
- fix: indexing apps does not respect search scope config #773
- fix: restore missing category titles on subpages #772
- fix: correct incorrect assistant display when quick ai access #779
- fix: resolved minor issues with voice playback #780
- fix: fixed incorrect taskbar icon display on linux #783
- fix: fix data inconsistency issue on secondary pages #784
- fix: incorrect status when installing extension #789
- fix: increase read_timeout for HTTP streaming stability #798
- fix: enter key problem #794
- fix: fix selection issue after renaming #800
- fix: fix shortcut issue in windows context menu #804

### ✈️ Improvements

- refactor: prioritize stat(2) when checking if a file is dir #737
- refactor: change File Search ext type to extension #738
- refactor: create chat & send chat api #739
- chore: icon support for more file types #740
- chore: replace meval-rs with our fork to clear dep warning #745
- refactor: adjusted assistant, datasource, mcp_server interface parameters #746
- refactor: adjust extension code hierarchy #747
- chore: bump dep applications-rs #751
- chore: rename QuickLink/quick_link to Quicklink/quicklink #752
- chore: assistant params & styles #753
- chore: make optional fields optional #758
- chore: search-chat components add formatUrl & think data & icons url #765
- chore: Coco app http request headers #744
- refactor: do status code check before deserializing response #767
- style: splash adapts to the width of mobile phones #768
- chore: search-chat add language and formatUrl parameters #775
- chore: not request the interface if not logged in #795
<<<<<<< HEAD
- chore: display backtrace in panic log #805
=======
- refactor: clean up unsupported characters from query string in Win Search #802
>>>>>>> ac835c76

## 0.6.0 (2025-06-29)

### ❌ Breaking changes

### 🚀 Features

- feat: support `Tab` and `Enter` for delete dialog buttons #700
- feat: add check for updates #701
- feat: impl extension store #699
- feat: support back navigation via delete key #717

### 🐛 Bug fix

- fix: quick ai state synchronous #693
- fix: toggle extension should register/unregister hotkey #691
- fix: take coco server back on refresh #696
- fix: some input fields couldn’t accept spaces #709
- fix: context menu search not working #713
- fix: open extension store display #724

### ✈️ Improvements

- refactor: use author/ext_id as extension unique identifier #643
- refactor: refactoring search api #679
- chore: continue to chat page display #690
- chore: improve server list selection with enter key #692
- chore: add message for latest version check #703
- chore: log command execution results #718
- chore: adjust styles and add button reindex #719

## 0.5.0 (2025-06-13)

### ❌ Breaking changes

### 🚀 Features

- feat: check or enter to close the list of assistants #469
- feat: add dimness settings for pinned window #470
- feat: supports Shift + Enter input box line feeds #472
- feat: support for snapshot version updates #480
- feat: history list add put away button #482
- feat: the chat input box supports multi-line input #490
- feat: add `~/Applications` to the search path #493
- feat: the chat content has added a button to return to the bottom #495
- feat: the search input box supports multi-line input #501
- feat: websocket support self-signed TLS #504
- feat: add option to allow self-signed certificates #509
- feat: add AI summary component #518
- feat: dynamic log level via env var COCO_LOG #535
- feat: add quick AI access to search mode #556
- feat: rerank search results #561
- feat: ai overview support is enabled with shortcut #597
- feat: add key monitoring during reset #615
- feat: calculator extension add description #623
- feat: support right-click actions after text selection #624
- feat: add ai overview minimum number of search results configuration #625
- feat: add internationalized translations of AI-related extensions #632
- feat: context menu support for secondary pages #680

### 🐛 Bug fix

- fix: solve the problem of modifying the assistant in the chat #476
- fix: several issues around search #502
- fix: fixed the newly created session has no title when it is deleted #511
- fix: loading chat history for potential empty attachments
- fix: datasource & MCP list synchronization update #521
- fix: app icon & category icon #529
- fix: show only enabled datasource & MCP list
- fix: server image loading failure #534
- fix: panic when fetching app metadata on Windows #538
- fix: service switching error #539
- fix: switch server assistant and session unchanged #540
- fix: history list height #550
- fix: secondary page cannot be searched #551
- fix: the scroll button is not displayed by default #552
- fix: suggestion list position #553
- fix: independent chat window has no data #554
- fix: resolved navigation error on continue chat action #558
- fix: make extension search source respect parameter datasource #576
- fix: fixed issue with incorrect login status #600
- fix: new chat assistant id not found #603
- fix: resolve regex error on older macOS versions #605
- fix: fix chat log update and sorting issues #612
- fix: resolved an issue where number keys were not working on the web #616
- fix: do not panic when the datasource specified does not exist #618
- fix: fixed modifier keys not working with continue chat #619
- fix: invalid DSL error if input contains multiple lines #620
- fix: fix ai overview hidden height before message #622
- fix: tab key hides window in chat mode #641
- fix: arrow keys still navigated search when menu opened with Cmd+K #642
- fix: input lost when reopening dialog after search #644
- fix: web page unmount event #645
- fix: fix the problem of local path not opening #650
- fix: number keys not following settings #661
- fix: fix problem with up and down key indexing #676
- fix: arrow inserting escape sequences #683

### ✈️ Improvements

- chore: adjust list error message #475
- chore: refine wording on search failure
- chore：search and MCP show hidden logic #494
- chore: greetings show hidden logic #496
- refactor: fetch app list in settings in real time #498
- chore: UpdateApp component loading location #499
- chore: add clear monitoring & cache calculation to optimize performance #500
- refactor: optimizing the code #505
- refactor: optimized the modification operation of the numeric input box #508
- style: modify the style of the search input box #513
- style: chat input icons show #515
- refactor: refactoring icon component #514
- refactor: optimizing list styles in markdown content #520
- feat: add a component for text reading aloud #522
- style: history component styles #528
- style: search error styles #533
- chore: skip register server that not logged in #536
- refactor: service info related components #537
- chore: chat content can be copied #539
- refactor: refactoring search error #541
- chore: add assistant count #542
- chore: add global login judgment #544
- chore: mark server offline on user logout #546
- chore: logout update server profile #549
- chore: assistant keyboard events and mouse events #559
- chore: web component start page config #560
- chore: assistant chat placeholder & refactor input box components #566
- refactor: input box related components #568
- chore: mark unavailable server to offline on refresh info #569
- chore: only show available servers in chat #570
- refactor: search result related components #571
- chore: initialize current assistant from history #606
- chore: add onContextMenu event #629
- chore: more logs for the setup process #634
- chore: copy supports http protocol #639
- refactor: use author/ext_id as extension unique identifier #643
- chore: add special character filtering #668

## 0.4.0 (2025-04-27)

### Breaking changes

### Features

- feat: history support for searching, renaming and deleting #322
- feat: linux support for application search #330
- feat: add shortcuts to most icon buttons #334
- feat: add font icon for search list #342
- feat: add a border to the main window in Windows 10 #343
- feat: mobile terminal adaptation about style #348
- feat: service list popup box supports keyboard-only operation #359
- feat: networked search data sources support search and keyboard-only operation #367
- feat: add application management to the plugin #374
- feat: add keyboard-only operation to history list #385
- feat: add error notification #386
- feat: add support for AI assistant #394
- feat: add support for calculator function #399
- feat: auto selects the first item after searching #411
- feat: web components assistant #422
- feat: right-click menu support for search #423
- feat: add chat mode launch page #424
- feat: add MCP & call LLM tools #430
- feat: ai assistant supports search and paging #431
- feat: data sources support displaying customized icons #432
- feat: add shortcut key conflict hint and reset function #442
- feat: updated to include error message #465
- feat: support third party extensions #572
- feat: support ai overview #572

### Bug fix

- fix: fixed the problem of not being able to search in secondary directories #338
- fix: active shadow setting #354
- fix: chat history was not show up #377
- fix: get attachments in chat sessions
- fix: filter http query_args and convert only supported values
- fix：fixed several search & chat bugs #412
- fix: fixed carriage return problem with chinese input method #464

### Improvements

- refactor: web components #331
- refactor: refactoring login callback, receive access_token from coco-server
- chore: adjust web component styles #362
- style: modify the style #370
- style: search list details display #378
- refactor: refactoring api error handling #382
- chore: update assistant icon & think mode #397
- build: build web components and publish #404

## 0.3.0 (2025-03-31)

### Breaking changes

### Features

- feat: add web pages components #277
- feat: support for customizing some of the preset shortcuts #316
- feat: support multi websocket connections #314
- feat: add support for embeddable web widget #277

### Bug fix

### Improvements

- refactor: refactor invoke related code #309
- refactor: hide apps without icon #312

## 0.2.1 (2025-03-14)

### Features

- support for automatic in-app updates #274

### Breaking changes

### Bug fix

- Fix the issue that the fusion search include disabled servers
- Fix incorrect version type: should be string instead of u32
- Fix the chat end judgment type #280
- Fix the chat scrolling and chat rendering #282
- Fix: store data is not shared among multiple windows #298

### Improvements

- Refactor: chat components #273
- Feat: add endpoint display #282
- Chore: chat window min width & remove input bg #284
- Chore: remove selected function & add hide_coco #286
- Chore: websocket timeout increased to 2 minutes #289
- Chore: remove chat input border & clear input #295

## 0.2.0 (2025-03-07)

### Features

- Add timeout to fusion search #174
- Add api to disable or enable server #185
- Networked search supports selection of data sources #209
- Add deepthink and knowledge search options to RAG based chat
- Support i18n, add Chinese language support
- Support Windows platform
- etc.

### Breaking changes

### Bug fix

- Fix to access deeplink for linux #148
- etc.

### Improvements

- Improve app startup, init application search in background #172
- Refactoring login #173
- Init icons in background during start #176
- Refactoring health api #187
- Refactoring assistant api #195
- Refactor: remove websocket_session_id from message request #206
- Refactor: the display of search results and the logic of creating new chats #207
- Refactor: AI conversation rendering logic #216
- Refresh all server's info on purpose, get the actual health info #225
- Improve chat message display
- Improve application search, support macOS/Windows and Linux
- Display the version of the server in the settings page
- Allow to switch between different data sources in networked search
- Allow to switch servers in the settings page
- etc.

## 0.1.0 (2025-02-16)

### Features

- Fusion Search
- Chat with AI Assistant
- RAG-based AI Chat
- General Settings
- Global Shortcut
- Auto Start on Startup
- Shortcut to Features
- Application Search for macOS
- Option to Connect to Self-Hosted Coco Server

### Breaking changes

### Bug fix

### Improvements<|MERGE_RESOLUTION|>--- conflicted
+++ resolved
@@ -55,11 +55,9 @@
 - style: splash adapts to the width of mobile phones #768
 - chore: search-chat add language and formatUrl parameters #775
 - chore: not request the interface if not logged in #795
-<<<<<<< HEAD
+- refactor: clean up unsupported characters from query string in Win Search #802
 - chore: display backtrace in panic log #805
-=======
-- refactor: clean up unsupported characters from query string in Win Search #802
->>>>>>> ac835c76
+
 
 ## 0.6.0 (2025-06-29)
 
