---
weight: 80
title: "Release Notes"
---

# Release Notes

Information about release notes of Coco Server is provided here.

## Latest (In development)

### ❌ Breaking changes

### 🚀 Features

- feat: check or enter to close the list of assistants #469
- feat: add dimness settings for pinned window #470
- feat: supports Shift + Enter input box line feeds #472
- feat: support for snapshot version updates #480
- feat: history list add put away button #482
- feat: the chat input box supports multi-line input #490
- feat: add `~/Applications` to the search path #493
- feat: the chat content has added a button to return to the bottom #495
- feat: the search input box supports multi-line input #501
- feat: websocket support self-signed TLS #504
- feat: add option to allow self-signed certificates #509
- feat: add AI summary component #518

### 🐛 Bug fix

- fix: several issues around search #502
- fix: fixed the newly created session has no title when it is deleted #511
- fix: loading chat history for potential empty attachments

### ✈️ Improvements

- chore: adjust list error message #475
- fix: solve the problem of modifying the assistant in the chat #476
- chore: refine wording on search failure
- chore：search and MCP show hidden logic #494
- chore: greetings show hidden logic #496
- refactor: fetch app list in settings in real time #498
- chore: UpdateApp component loading location #499
- chore: add clear monitoring & cache calculation to optimize performance #500
- refactor: optimizing the code #505
- refactor: optimized the modification operation of the numeric input box #508
- style: modify the style of the search input box #513
- style: chat input icons show #515
<<<<<<< HEAD
- refactor: refactoring icon component #514
=======
- refactor: optimizing list styles in markdown content #520
>>>>>>> 690e6a32

## 0.4.0 (2025-04-27)

### Breaking changes

### Features

- feat: history support for searching, renaming and deleting #322
- feat: linux support for application search #330
- feat: add shortcuts to most icon buttons #334
- feat: add font icon for search list #342
- feat: add a border to the main window in Windows 10 #343
- feat: mobile terminal adaptation about style #348
- feat: service list popup box supports keyboard-only operation #359
- feat: networked search data sources support search and keyboard-only operation #367
- feat: add application management to the plugin #374
- feat: add keyboard-only operation to history list #385
- feat: add error notification #386
- feat: add support for AI assistant #394
- feat: add support for calculator function #399
- feat: auto selects the first item after searching #411
- feat: web components assistant #422
- feat: right-click menu support for search #423
- feat: add chat mode launch page #424
- feat: add MCP & call LLM tools #430
- feat: ai assistant supports search and paging #431
- feat: data sources support displaying customized icons #432
- feat: add shortcut key conflict hint and reset function #442
- feat: updated to include error message #465

### Bug fix

- fix: fixed the problem of not being able to search in secondary directories #338
- fix: active shadow setting #354
- fix: chat history was not show up #377
- fix: get attachments in chat sessions
- fix: filter http query_args and convert only supported values
- fix：fixed several search & chat bugs #412
- fix: fixed carriage return problem with chinese input method #464

### Improvements

- refactor: web components #331
- refactor: refactoring login callback, receive access_token from coco-server
- chore: adjust web component styles #362
- style: modify the style #370
- style: search list details display #378
- refactor: refactoring api error handling #382
- chore: update assistant icon & think mode #397
- build: build web components and publish #404

## 0.3.0 (2025-03-31)

### Breaking changes

### Features

- feat: add web pages components #277
- feat: support for customizing some of the preset shortcuts #316
- feat: support multi websocket connections #314
- feat: add support for embeddable web widget #277

### Bug fix

### Improvements

- refactor: refactor invoke related code #309
- refactor: hide apps without icon #312

## 0.2.1 (2025-03-14)

### Features

- support for automatic in-app updates #274

### Breaking changes

### Bug fix

- Fix the issue that the fusion search include disabled servers
- Fix incorrect version type: should be string instead of u32
- Fix the chat end judgment type #280
- Fix the chat scrolling and chat rendering #282
- Fix: store data is not shared among multiple windows #298

### Improvements

- Refactor: chat components #273
- Feat: add endpoint display #282
- Chore: chat window min width & remove input bg #284
- Chore: remove selected function & add hide_coco #286
- Chore: websocket timeout increased to 2 minutes #289
- Chore: remove chat input border & clear input #295

## 0.2.0 (2025-03-07)

### Features

- Add timeout to fusion search #174
- Add api to disable or enable server #185
- Networked search supports selection of data sources #209
- Add deepthink and knowledge search options to RAG based chat
- Support i18n, add Chinese language support
- Support Windows platform
- etc.

### Breaking changes

### Bug fix

- Fix to access deeplink for linux #148
- etc.

### Improvements

- Improve app startup, init application search in background #172
- Refactoring login #173
- Init icons in background during start #176
- Refactoring health api #187
- Refactoring assistant api #195
- Refactor: remove websocket_session_id from message request #206
- Refactor: the display of search results and the logic of creating new chats #207
- Refactor: AI conversation rendering logic #216
- Refresh all server's info on purpose, get the actual health info #225
- Improve chat message display
- Improve application search, support macOS/Windows and Linux
- Display the version of the server in the settings page
- Allow to switch between different data sources in networked search
- Allow to switch servers in the settings page
- etc.

## 0.1.0 (2025-02-16)

### Features

- Fusion Search
- Chat with AI Assistant
- RAG-based AI Chat
- General Settings
- Global Shortcut
- Auto Start on Startup
- Shortcut to Features
- Application Search for macOS
- Option to Connect to Self-Hosted Coco Server

### Breaking changes

### Bug fix

### Improvements<|MERGE_RESOLUTION|>--- conflicted
+++ resolved
@@ -46,11 +46,8 @@
 - refactor: optimized the modification operation of the numeric input box #508
 - style: modify the style of the search input box #513
 - style: chat input icons show #515
-<<<<<<< HEAD
 - refactor: refactoring icon component #514
-=======
 - refactor: optimizing list styles in markdown content #520
->>>>>>> 690e6a32
 
 ## 0.4.0 (2025-04-27)
 
