--- conflicted
+++ resolved
@@ -31,11 +31,8 @@
 - fix: fixed incorrect taskbar icon display on linux #783
 - fix: fix data inconsistency issue on secondary pages #784
 - fix: incorrect status when installing extension #789
-<<<<<<< HEAD
 - fix: increase read_timeout for HTTP streaming stability #798
-=======
 - fix: enter key problem #794
->>>>>>> 5c0a8658
 
 ### ✈️ Improvements
 
