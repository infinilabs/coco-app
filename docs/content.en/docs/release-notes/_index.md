---
weight: 80
title: "Release Notes"
---

# Release Notes

Information about release notes of Coco App is provided here.

## Latest (In development)

### ❌ Breaking changes

### 🚀 Features

feat: support switching groups via keyboard shortcuts #911
feat: support opening logs from about page #915
feat: support moving cursor with home and end keys #918
feat: support pageup/pagedown to navigate search results #920
feat: standardize multi-level menu label structure #925
feat(View Extension): page field now accepts HTTP(s) links #925
feat: return sub-exts when extension type exts themselves are matched #928
feat: open quick ai with modifier key + enter #939
feat: allow navigate back when cursor is at the beginning #940
feat: add compact mode for window #947

### 🐛 Bug fix

fix: automatic update of service list #913
fix: duplicate chat content #916
fix: resolve pinned window shortcut not working #917
fix: WM ext does not work when operating focused win from another display #919
fix(Window Management): Next/Previous Desktop do not work #926
fix: fix page rapidly flickering issue #935
fix(view extension): broken search bar UI when opening extensions via hotkey #938
fix: allow deletion after selecting all text #943

### ✈️ Improvements

refactor: improve sorting logic of search results #910
style: add dark drop shadow to images #912
chore: add cross-domain configuration for web component #921
refactor: retry if AXUIElementSetAttributeValue() does not work #924
refactor(calculator): skip evaluation if expr is in form "num => num" #929
chore: use a custom log directory #930
chore: bump tauri_nspanel to v2.1 #933
refactor: show_coco/hide_coco now use NSPanel's function on macOS #933
refactor: procedure that convert_pages() into a func #934
<<<<<<< HEAD
refactor(post-search): collect at least 2 documents from each query source #948
=======
refactor: custom_version_comparator() now compares semantic versions #941
>>>>>>> 4a627cb3

## 0.8.0 (2025-09-28)

### ❌ Breaking changes

- chore: update request accesstoken api #866

### 🚀 Features

- feat: enhance ui for skipped version #834
- feat: support installing local extensions #749
- feat: support sending files in chat messages #764
- feat: sub extension can set 'platforms' now #847
- feat: add extension uninstall option in settings #855
- feat: impl extension settings 'hide_before_open' #862
- feat: index both en/zh_CN app names and show app name in chosen language #875
- feat: support context menu in debug mode #882
- feat: file search for Linux/GNOME #884
- feat: file search for Linux/KDE #886
- feat: extension Window Management for macOS #892
- feat: new extension type View #894
- feat: support opening file in its containing folder #900

### 🐛 Bug fix

- fix: fix issue with update check failure #833
- fix: web component login state #857
- fix: shortcut key not opening extension store #877
- fix: set up hotkey on main thread or Windows will complain #879
- fix: resolve deeplink login issue #881
- fix: use kill_on_drop() to avoid zombie proc in error case #887
- fix: settings window rendering/loading issue 889
- fix: ensure search paths are indexed #896
- fix: bump applications-rs to fix empty app name issue #898

### ✈️ Improvements

- refactor: calling service related interfaces #831
- refactor: split query_coco_fusion() #836
- chore: web component loading font icon #838
- chore: delete unused code files and dependencies #841
- chore: ignore tauri::AppHandle's generic argument R #845
- refactor: check Extension/plugin.json from all sources #846
- refactor: pinning window won't set CanJoinAllSpaces on macOS #854
- build: web component build error #858
- refactor: coordinate third-party extension operations using lock #867
- refactor: index iOS apps and macOS apps that store icon in Assets.car #872
- refactor: accept both '-' and '\_' as locale str separator #876
- refactor: relax the file search conditions on macOS #883
- refactor: ensure Coco won't take focus #891
- chore: skip login check for web widget #895
- chore: convertFileSrc() "link[href]" and "img[src]" #901

## 0.7.1 (2025-07-27)

### ❌ Breaking changes

### 🚀 Features

### 🐛 Bug fix

- fix: correct enter key behavior #828

### ✈️ Improvements

- chore: web component add notification component #825
- refactor: collection behavior defaults to `MoveToActiveSpace`, and only use `CanJoinAllSpaces` when window is pinned #829

## 0.7.0 (2025-07-25)

### ❌ Breaking changes

### 🚀 Features

- feat: file search using spotlight #705
- feat: voice input support in both search and chat modes #732
- feat: text to speech now powered by LLM #750
- feat: file search for Windows #762

### 🐛 Bug fix

- fix(file search): apply filters before from/size parameters #741
- fix(file search): searching by name&content does not search file name #743
- fix: prevent window from hiding when moved on Windows #748
- fix: unregister ext hotkey when it gets deleted #770
- fix: indexing apps does not respect search scope config #773
- fix: restore missing category titles on subpages #772
- fix: correct incorrect assistant display when quick ai access #779
- fix: resolved minor issues with voice playback #780
- fix: fixed incorrect taskbar icon display on linux #783
- fix: fix data inconsistency issue on secondary pages #784
- fix: incorrect status when installing extension #789
- fix: increase read_timeout for HTTP streaming stability #798
- fix: enter key problem #794
- fix: fix selection issue after renaming #800
- fix: fix shortcut issue in windows context menu #804
- fix: panic caused by "state() called before manage()" #806
- fix: fix multiline input issue #808
- fix: fix ctrl+k not working #815
- fix: fix update window config sync #818
- fix: fix enter key on subpages #819
- fix: panic on Ubuntu (GNOME) when opening apps #821

### ✈️ Improvements

- refactor: prioritize stat(2) when checking if a file is dir #737
- refactor: change File Search ext type to extension #738
- refactor: create chat & send chat api #739
- chore: icon support for more file types #740
- chore: replace meval-rs with our fork to clear dep warning #745
- refactor: adjusted assistant, datasource, mcp_server interface parameters #746
- refactor: adjust extension code hierarchy #747
- chore: bump dep applications-rs #751
- chore: rename QuickLink/quick_link to Quicklink/quicklink #752
- chore: assistant params & styles #753
- chore: make optional fields optional #758
- chore: search-chat components add formatUrl & think data & icons url #765
- chore: Coco app http request headers #744
- refactor: do status code check before deserializing response #767
- style: splash adapts to the width of mobile phones #768
- chore: search-chat add language and formatUrl parameters #775
- chore: not request the interface if not logged in #795
- refactor: clean up unsupported characters from query string in Win Search #802
- chore: display backtrace in panic log #805

## 0.6.0 (2025-06-29)

### ❌ Breaking changes

### 🚀 Features

- feat: support `Tab` and `Enter` for delete dialog buttons #700
- feat: add check for updates #701
- feat: impl extension store #699
- feat: support back navigation via delete key #717

### 🐛 Bug fix

- fix: quick ai state synchronous #693
- fix: toggle extension should register/unregister hotkey #691
- fix: take coco server back on refresh #696
- fix: some input fields couldn’t accept spaces #709
- fix: context menu search not working #713
- fix: open extension store display #724

### ✈️ Improvements

- refactor: use author/ext_id as extension unique identifier #643
- refactor: refactoring search api #679
- chore: continue to chat page display #690
- chore: improve server list selection with enter key #692
- chore: add message for latest version check #703
- chore: log command execution results #718
- chore: adjust styles and add button reindex #719

## 0.5.0 (2025-06-13)

### ❌ Breaking changes

### 🚀 Features

- feat: check or enter to close the list of assistants #469
- feat: add dimness settings for pinned window #470
- feat: supports Shift + Enter input box line feeds #472
- feat: support for snapshot version updates #480
- feat: history list add put away button #482
- feat: the chat input box supports multi-line input #490
- feat: add `~/Applications` to the search path #493
- feat: the chat content has added a button to return to the bottom #495
- feat: the search input box supports multi-line input #501
- feat: websocket support self-signed TLS #504
- feat: add option to allow self-signed certificates #509
- feat: add AI summary component #518
- feat: dynamic log level via env var COCO_LOG #535
- feat: add quick AI access to search mode #556
- feat: rerank search results #561
- feat: ai overview support is enabled with shortcut #597
- feat: add key monitoring during reset #615
- feat: calculator extension add description #623
- feat: support right-click actions after text selection #624
- feat: add ai overview minimum number of search results configuration #625
- feat: add internationalized translations of AI-related extensions #632
- feat: context menu support for secondary pages #680

### 🐛 Bug fix

- fix: solve the problem of modifying the assistant in the chat #476
- fix: several issues around search #502
- fix: fixed the newly created session has no title when it is deleted #511
- fix: loading chat history for potential empty attachments
- fix: datasource & MCP list synchronization update #521
- fix: app icon & category icon #529
- fix: show only enabled datasource & MCP list
- fix: server image loading failure #534
- fix: panic when fetching app metadata on Windows #538
- fix: service switching error #539
- fix: switch server assistant and session unchanged #540
- fix: history list height #550
- fix: secondary page cannot be searched #551
- fix: the scroll button is not displayed by default #552
- fix: suggestion list position #553
- fix: independent chat window has no data #554
- fix: resolved navigation error on continue chat action #558
- fix: make extension search source respect parameter datasource #576
- fix: fixed issue with incorrect login status #600
- fix: new chat assistant id not found #603
- fix: resolve regex error on older macOS versions #605
- fix: fix chat log update and sorting issues #612
- fix: resolved an issue where number keys were not working on the web #616
- fix: do not panic when the datasource specified does not exist #618
- fix: fixed modifier keys not working with continue chat #619
- fix: invalid DSL error if input contains multiple lines #620
- fix: fix ai overview hidden height before message #622
- fix: tab key hides window in chat mode #641
- fix: arrow keys still navigated search when menu opened with Cmd+K #642
- fix: input lost when reopening dialog after search #644
- fix: web page unmount event #645
- fix: fix the problem of local path not opening #650
- fix: number keys not following settings #661
- fix: fix problem with up and down key indexing #676
- fix: arrow inserting escape sequences #683

### ✈️ Improvements

- chore: adjust list error message #475
- chore: refine wording on search failure
- chore：search and MCP show hidden logic #494
- chore: greetings show hidden logic #496
- refactor: fetch app list in settings in real time #498
- chore: UpdateApp component loading location #499
- chore: add clear monitoring & cache calculation to optimize performance #500
- refactor: optimizing the code #505
- refactor: optimized the modification operation of the numeric input box #508
- style: modify the style of the search input box #513
- style: chat input icons show #515
- refactor: refactoring icon component #514
- refactor: optimizing list styles in markdown content #520
- feat: add a component for text reading aloud #522
- style: history component styles #528
- style: search error styles #533
- chore: skip register server that not logged in #536
- refactor: service info related components #537
- chore: chat content can be copied #539
- refactor: refactoring search error #541
- chore: add assistant count #542
- chore: add global login judgment #544
- chore: mark server offline on user logout #546
- chore: logout update server profile #549
- chore: assistant keyboard events and mouse events #559
- chore: web component start page config #560
- chore: assistant chat placeholder & refactor input box components #566
- refactor: input box related components #568
- chore: mark unavailable server to offline on refresh info #569
- chore: only show available servers in chat #570
- refactor: search result related components #571
- chore: initialize current assistant from history #606
- chore: add onContextMenu event #629
- chore: more logs for the setup process #634
- chore: copy supports http protocol #639
- refactor: use author/ext_id as extension unique identifier #643
- chore: add special character filtering #668

## 0.4.0 (2025-04-27)

### Breaking changes

### Features

- feat: history support for searching, renaming and deleting #322
- feat: linux support for application search #330
- feat: add shortcuts to most icon buttons #334
- feat: add font icon for search list #342
- feat: add a border to the main window in Windows 10 #343
- feat: mobile terminal adaptation about style #348
- feat: service list popup box supports keyboard-only operation #359
- feat: networked search data sources support search and keyboard-only operation #367
- feat: add application management to the plugin #374
- feat: add keyboard-only operation to history list #385
- feat: add error notification #386
- feat: add support for AI assistant #394
- feat: add support for calculator function #399
- feat: auto selects the first item after searching #411
- feat: web components assistant #422
- feat: right-click menu support for search #423
- feat: add chat mode launch page #424
- feat: add MCP & call LLM tools #430
- feat: ai assistant supports search and paging #431
- feat: data sources support displaying customized icons #432
- feat: add shortcut key conflict hint and reset function #442
- feat: updated to include error message #465
- feat: support third party extensions #572
- feat: support ai overview #572

### Bug fix

- fix: fixed the problem of not being able to search in secondary directories #338
- fix: active shadow setting #354
- fix: chat history was not show up #377
- fix: get attachments in chat sessions
- fix: filter http query_args and convert only supported values
- fix：fixed several search & chat bugs #412
- fix: fixed carriage return problem with chinese input method #464

### Improvements

- refactor: web components #331
- refactor: refactoring login callback, receive access_token from coco-server
- chore: adjust web component styles #362
- style: modify the style #370
- style: search list details display #378
- refactor: refactoring api error handling #382
- chore: update assistant icon & think mode #397
- build: build web components and publish #404

## 0.3.0 (2025-03-31)

### Breaking changes

### Features

- feat: add web pages components #277
- feat: support for customizing some of the preset shortcuts #316
- feat: support multi websocket connections #314
- feat: add support for embeddable web widget #277

### Bug fix

### Improvements

- refactor: refactor invoke related code #309
- refactor: hide apps without icon #312

## 0.2.1 (2025-03-14)

### Features

- support for automatic in-app updates #274

### Breaking changes

### Bug fix

- Fix the issue that the fusion search include disabled servers
- Fix incorrect version type: should be string instead of u32
- Fix the chat end judgment type #280
- Fix the chat scrolling and chat rendering #282
- Fix: store data is not shared among multiple windows #298

### Improvements

- Refactor: chat components #273
- Feat: add endpoint display #282
- Chore: chat window min width & remove input bg #284
- Chore: remove selected function & add hide_coco #286
- Chore: websocket timeout increased to 2 minutes #289
- Chore: remove chat input border & clear input #295

## 0.2.0 (2025-03-07)

### Features

- Add timeout to fusion search #174
- Add api to disable or enable server #185
- Networked search supports selection of data sources #209
- Add deepthink and knowledge search options to RAG based chat
- Support i18n, add Chinese language support
- Support Windows platform
- etc.

### Breaking changes

### Bug fix

- Fix to access deeplink for linux #148
- etc.

### Improvements

- Improve app startup, init application search in background #172
- Refactoring login #173
- Init icons in background during start #176
- Refactoring health api #187
- Refactoring assistant api #195
- Refactor: remove websocket_session_id from message request #206
- Refactor: the display of search results and the logic of creating new chats #207
- Refactor: AI conversation rendering logic #216
- Refresh all server's info on purpose, get the actual health info #225
- Improve chat message display
- Improve application search, support macOS/Windows and Linux
- Display the version of the server in the settings page
- Allow to switch between different data sources in networked search
- Allow to switch servers in the settings page
- etc.

## 0.1.0 (2025-02-16)

### Features

- Fusion Search
- Chat with AI Assistant
- RAG-based AI Chat
- General Settings
- Global Shortcut
- Auto Start on Startup
- Shortcut to Features
- Application Search for macOS
- Option to Connect to Self-Hosted Coco Server

### Breaking changes

### Bug fix

### Improvements<|MERGE_RESOLUTION|>--- conflicted
+++ resolved
@@ -46,11 +46,8 @@
 chore: bump tauri_nspanel to v2.1 #933
 refactor: show_coco/hide_coco now use NSPanel's function on macOS #933
 refactor: procedure that convert_pages() into a func #934
-<<<<<<< HEAD
 refactor(post-search): collect at least 2 documents from each query source #948
-=======
 refactor: custom_version_comparator() now compares semantic versions #941
->>>>>>> 4a627cb3
 
 ## 0.8.0 (2025-09-28)
 
