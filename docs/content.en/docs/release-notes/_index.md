--- conflicted
+++ resolved
@@ -22,13 +22,11 @@
 feat: return sub-exts when extension type exts themselves are matched #928
 feat: open quick ai with modifier key + enter #939
 feat: allow navigate back when cursor is at the beginning #940
+feat(extension compatibility): minimum_coco_version #946
 feat: add compact mode for window #947
-<<<<<<< HEAD
 feat: advanced settings search debounce & local query source weight #950
-=======
-feat(extension compatibility): minimum_coco_version #946
 feat: add window opacity configuration option #963
->>>>>>> 1fb927c2
+
 
 ### 🐛 Bug fix
 
