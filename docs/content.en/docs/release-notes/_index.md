--- conflicted
+++ resolved
@@ -35,13 +35,10 @@
 - chore: refine wording on search failure
 - chore：search and MCP show hidden logic #494
 - chore: greetings show hidden logic #496
+- refactor: fetch app list in settings in real time #498
 - chore: UpdateApp component loading location #499
 - chore: add clear monitoring & cache calculation to optimize performance #500
-<<<<<<< HEAD
 - refactor: optimizing the code #505
-=======
-- refactor: fetch app list in settings in real time #498
->>>>>>> c31a4aa5
 
 ## 0.4.0 (2025-04-27)
 
