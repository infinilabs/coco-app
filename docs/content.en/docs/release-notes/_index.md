--- conflicted
+++ resolved
@@ -30,12 +30,9 @@
 - feat: web components assistant #422
 - feat: right-click menu support for search #423
 - feat: add chat mode launch page #424
-<<<<<<< HEAD
 - feat: add MCP & call LLM tools #430
-=======
-  feat: ai assistant supports search and paging #431
+- feat: ai assistant supports search and paging #431
 - feat: data sources support displaying customized icons #432
->>>>>>> ab16543e
 
 ### Bug fix
 
