--- conflicted
+++ resolved
@@ -16,50 +16,9 @@
 ### 🐛 Bug fix
 
 ### ✈️ Improvements
-<<<<<<< HEAD
 - refactor: use author/ext_id as extension unique identifier #643
 - refactor: refactoring search api #679
-
-
-## 0.5.2 (2025-06-13)
-
-### ❌ Breaking changes
-
-### 🚀 Features
-
-- feat: ai overview support is enabled with shortcut #597
-- feat: add key monitoring during reset #615
-- feat: calculator extension add description #623
-- feat: support right-click actions after text selection #624
-- feat: add ai overview minimum number of search results configuration #625
-- feat: add internationalized translations of AI-related extensions #632
-- feat: context menu support for secondary pages #680
-
-### 🐛 Bug fix
-
-- fix: fixed issue with incorrect login status #600
-- fix: new chat assistant id not found #603
-- fix: resolve regex error on older macOS versions #605
-- fix: fix chat log update and sorting issues #612
-- fix: resolved an issue where number keys were not working on the web #616
-- fix: do not panic when the datasource specified does not exist #618
-- fix: fixed modifier keys not working with continue chat #619
-- fix: invalid DSL error if input contains multiple lines #620
-- fix: fix ai overview hidden height before message #622
-- fix: tab key hides window in chat mode #641
-- fix: arrow keys still navigated search when menu opened with Cmd+K #642
-- fix: input lost when reopening dialog after search #644
-- fix: web page unmount event #645
-- fix: fix the problem of local path not opening #650
-- fix: number keys not following settings #661
-- fix: fix problem with up and down key indexing #676
-- fix: arrow inserting escape sequences #683
-
-### ✈️ Improvements
-=======
-
 - chore: continue to chat page display #690
->>>>>>> a2a5a9f8
 
 ## 0.5.0 (2025-06-13)
 
